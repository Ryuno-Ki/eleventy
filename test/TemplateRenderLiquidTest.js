--- conflicted
+++ resolved
@@ -818,7 +818,6 @@
   t.is(await fn({ "my-global-name": "Zach" }), "<p>Zach</p>");
 });
 
-<<<<<<< HEAD
 test("Issue 600: Liquid Shortcode argument page.url", async t => {
   let tr = new TemplateRender("liquid", "./test/stubs/");
   tr.engine.addShortcode("issue600", function(str) {
@@ -904,17 +903,5 @@
     error.message.indexOf(
       "Liquid Shortcode (with async function, error throwing)"
     ) > -1
-=======
-// Work is Ongoing
-test.skip("Issue 600: Liquid Shortcode, Variable with key argument", async t => {
-  let tr = getNewTemplateRender("liquid", "./test/stubs/");
-  tr.engine.addShortcode("issue600", function(url) {
-    return url;
-  });
-
-  t.is(
-    await tr.render("{% issue600 page.url %}", { name: "alkdsjfkslja" }),
-    "testZach"
->>>>>>> 1113025e
   );
 });