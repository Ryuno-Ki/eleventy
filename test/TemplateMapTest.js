import test from "ava";

import TemplateMap from "../src/TemplateMap.js";
import TemplateCollection from "../src/TemplateCollection.js";
import UsingCircularTemplateContentReferenceError from "../src/Errors/UsingCircularTemplateContentReferenceError.js";
import TemplateContentUnrenderedTemplateError from "../src/Errors/TemplateContentUnrenderedTemplateError.js";
import normalizeNewLines from "./Util/normalizeNewLines.js";
import TemplateConfig from "../src/TemplateConfig.js";
import getNewTemplateForTests from "./_getNewTemplateForTests.js";
import getRenderedTmpls from "./_getRenderedTemplates.js";

function getNewTemplate(filename, input, output, eleventyConfig) {
  return getNewTemplateForTests(filename, input, output, null, null, eleventyConfig);
}

function getNewTemplateByNumber(num, eleventyConfig) {
  return getNewTemplate(
    `./test/stubs/templateMapCollection/test${num}.md`,
    "./test/stubs/",
    "./test/stubs/_site",
    eleventyConfig
  );
}

async function testRenderWithoutLayouts(template, data) {
  let ret = await template.renderWithoutLayout(data);
  return ret;
}

async function addTemplate(collection, template) {
  let data = await template.getData();
  for (let map of await template.getTemplates(data)) {
    collection.add(map);
  }
}

test("TemplateMap has collections added", async (t) => {
  let eleventyConfig = new TemplateConfig();
  await eleventyConfig.init();
  let tmpl1 = await getNewTemplateByNumber(1, eleventyConfig);
  let tmpl2 = await getNewTemplateByNumber(2, eleventyConfig);

  let tm = new TemplateMap(eleventyConfig);
  await tm.add(tmpl1);
  await tm.add(tmpl2);
  await tm.cache();

  t.is(tm.getMap().length, 2);
  t.is(tm.collection.getAll().length, 2);
});

test("TemplateMap compared to Collection API", async (t) => {
  let eleventyConfig = new TemplateConfig();
  await eleventyConfig.init();

  let tmpl1 = await getNewTemplateByNumber(1, eleventyConfig);
  let tmpl4 = await getNewTemplateByNumber(4, eleventyConfig);
  let tm = new TemplateMap(eleventyConfig);
  await tm.add(tmpl1);
  await tm.add(tmpl4);
  await tm.cache();

  let map = tm.getMap();
  t.deepEqual(map[0].template, tmpl1);
  t.deepEqual(map[0].data.collections.post[0].template, tmpl1);
  t.deepEqual(map[1].template, tmpl4);
  t.deepEqual(map[1].data.collections.post[1].template, tmpl4);

  let c = new TemplateCollection();
  await addTemplate(c, tmpl1);
  await addTemplate(c, tmpl4);

  let posts = c.getFilteredByTag("post");
  t.is(posts.length, 2);
  t.deepEqual(posts[0].template, tmpl1);
  t.deepEqual(posts[1].template, tmpl4);
});

test("populating the collection twice should clear the previous values (--watch was making it cumulative)", async (t) => {
  let eleventyConfig = new TemplateConfig();
  await eleventyConfig.init();

  let tmpl1 = await getNewTemplateByNumber(1, eleventyConfig);
  let tmpl2 = await getNewTemplateByNumber(2, eleventyConfig);

  let tm = new TemplateMap(eleventyConfig);
  await tm.add(tmpl1);
  await tm.add(tmpl2);

  await tm.cache();
  await tm.cache();

  t.is(tm.getMap().length, 2);
});

test("TemplateMap adds collections data and has templateContent values", async (t) => {
  let eleventyConfig = new TemplateConfig();
  await eleventyConfig.init();

  let tmpl1 = await getNewTemplateByNumber(1, eleventyConfig);
  let tmpl2 = await getNewTemplateByNumber(2, eleventyConfig);

  let tm = new TemplateMap(eleventyConfig);
  await tm.add(tmpl1);
  await tm.add(tmpl2);

  let map = tm.getMap();
  t.falsy(map[0].data.collections);
  t.falsy(map[1].data.collections);

  await tm.cache();

  t.truthy(map[0]._pages[0].templateContent);
  t.truthy(map[1]._pages[0].templateContent);
  t.truthy(map[0].data.collections);
  t.truthy(map[1].data.collections);
  t.is(map[0].data.collections.post.length, 1);
  t.is(map[0].data.collections.all.length, 2);
  t.is(map[1].data.collections.post.length, 1);
  t.is(map[1].data.collections.all.length, 2);

  t.is(
    await testRenderWithoutLayouts(map[0].template, map[0].data),
    map[0]._pages[0].templateContent
  );
  t.is(
    await testRenderWithoutLayouts(map[1].template, map[1].data),
    map[1]._pages[0].templateContent
  );
});

test("TemplateMap circular references (map without templateContent)", async (t) => {
  let eleventyConfig = new TemplateConfig();
  await eleventyConfig.init();

  let tmpl3 = await getNewTemplateByNumber(3, eleventyConfig);

  let tm = new TemplateMap(eleventyConfig);
  await tm.add(tmpl3);

  let map = tm.getMap();
  t.falsy(map[0].data.collections);

  await tm.cache();
  t.truthy(map[0]._pages[0].templateContent);
  t.truthy(map[0].data.collections);
  t.is(map[0].data.collections.all.length, 1);

  t.is(
    await testRenderWithoutLayouts(map[0].template, map[0].data),
    map[0]._pages[0].templateContent
  );
});

test("TemplateMap circular references (map.templateContent)", async (t) => {
  let eleventyConfig = new TemplateConfig();
  await eleventyConfig.init();

  let tm = new TemplateMap(eleventyConfig);
  let tmpl = await getNewTemplate(
    "./test/stubs/templateMapCollection/templateContent.md",
    "./test/stubs/",
    "./test/stubs/_site",
    eleventyConfig
  );
  await tm.add(tmpl);

  let map = tm.getMap();
  t.falsy(map[0].data.collections);

  await t.throwsAsync(
    async () => {
      await tm.cache();
    },
    {
      instanceOf: UsingCircularTemplateContentReferenceError,
    }
  );
});

test("Issue #115, mixing pagination and collections", async (t) => {
  let eleventyConfig = new TemplateConfig();
  await eleventyConfig.init();

  let tmplFoos = await getNewTemplate(
    "./test/stubs/issue-115/template-foos.liquid",
    "./test/stubs/",
    "./test/stubs/_site",
    eleventyConfig
  );
  let tmplBars = await getNewTemplate(
    "./test/stubs/issue-115/template-bars.liquid",
    "./test/stubs/",
    "./test/stubs/_site",
    eleventyConfig
  );
  let tmplIndex = await getNewTemplate(
    "./test/stubs/issue-115/index.liquid",
    "./test/stubs/",
    "./test/stubs/_site",
    eleventyConfig
  );

  let tm = new TemplateMap(eleventyConfig);
  await tm.add(tmplFoos);
  await tm.add(tmplBars);
  await tm.add(tmplIndex);
  await tm.cache();

  let map = tm.getMap();
  t.is(map.length, 3);
  t.deepEqual(map[2].template, tmplIndex);

  let collections = await tm._testGetAllCollectionsData();
  t.is(Object.keys(collections.all).length, 3);
  t.is(Object.keys(collections.foos).length, 1);
  t.is(Object.keys(collections.bars).length, 1);
  t.is(Object.keys((await tm._testGetCollectionsData()).all).length, 3);
  t.is(Object.keys((await tm._testGetCollectionsData()).foos).length, 1);
  t.is(Object.keys((await tm._testGetCollectionsData()).bars).length, 1);

  t.truthy(map[0].data.collections);
  t.truthy(map[1].data.collections);
  t.truthy(map[2].data.collections);
  t.truthy(Object.keys(map[2].data.collections).length);

  t.is(Object.keys(map[0].data.collections.all).length, 3);
  t.is(Object.keys(map[0].data.collections.foos).length, 1);
  t.is(Object.keys(map[0].data.collections.bars).length, 1);

  t.is(Object.keys(map[1].data.collections.all).length, 3);
  t.is(Object.keys(map[1].data.collections.foos).length, 1);
  t.is(Object.keys(map[1].data.collections.bars).length, 1);

  t.is(Object.keys(map[2].data.collections.all).length, 3);
  t.is(Object.keys(map[2].data.collections.foos).length, 1);
  t.is(Object.keys(map[2].data.collections.bars).length, 1);

  let entry = await getRenderedTmpls(map[2].template, map[2].data);
  t.deepEqual(
    normalizeNewLines(entry[0].templateContent),
    `This page is foos
This page is bars
`
  );
});

test("Issue #115 with layout, mixing pagination and collections", async (t) => {
  let eleventyConfig = new TemplateConfig();
  await eleventyConfig.init();

  let tmplFoos = await getNewTemplate(
    "./test/stubs/issue-115/template-foos.liquid",
    "./test/stubs/",
    "./test/stubs/_site",
    eleventyConfig
  );
  let tmplBars = await getNewTemplate(
    "./test/stubs/issue-115/template-bars.liquid",
    "./test/stubs/",
    "./test/stubs/_site",
    eleventyConfig
  );
  let tmplIndex = await getNewTemplate(
    "./test/stubs/issue-115/index-with-layout.liquid",
    "./test/stubs/",
    "./test/stubs/_site",
    eleventyConfig
  );

  let tm = new TemplateMap(eleventyConfig);
  await tm.add(tmplFoos);
  await tm.add(tmplBars);
  await tm.add(tmplIndex);
  await tm.cache();

  let map = tm.getMap();
  t.is(map.length, 3);
  t.deepEqual(map[2].template, tmplIndex);

  let collections = await tm._testGetAllCollectionsData();
  t.is(Object.keys(collections.all).length, 3);
  t.is(Object.keys(collections.foos).length, 1);
  t.is(Object.keys(collections.bars).length, 1);
  t.is(Object.keys((await tm._testGetCollectionsData()).all).length, 3);
  t.is(Object.keys((await tm._testGetCollectionsData()).foos).length, 1);
  t.is(Object.keys((await tm._testGetCollectionsData()).bars).length, 1);

  t.truthy(map[0].data.collections);
  t.truthy(map[1].data.collections);
  t.truthy(map[2].data.collections);
  t.truthy(Object.keys(map[2].data.collections).length);

  t.is(Object.keys(map[0].data.collections.all).length, 3);
  t.is(Object.keys(map[0].data.collections.foos).length, 1);
  t.is(Object.keys(map[0].data.collections.bars).length, 1);

  t.is(Object.keys(map[1].data.collections.all).length, 3);
  t.is(Object.keys(map[1].data.collections.foos).length, 1);
  t.is(Object.keys(map[1].data.collections.bars).length, 1);

  t.is(Object.keys(map[2].data.collections.all).length, 3);
  t.is(Object.keys(map[2].data.collections.foos).length, 1);
  t.is(Object.keys(map[2].data.collections.bars).length, 1);

  let entry = await getRenderedTmpls(map[2].template, map[2].data);
  t.deepEqual(
    normalizeNewLines(entry[0].templateContent),
    `This page is foos
This page is bars
`
  );
});

test("TemplateMap adds collections data and has page data values using .cache()", async (t) => {
  let eleventyConfig = new TemplateConfig();
  await eleventyConfig.init();

  let tmpl1 = await getNewTemplateByNumber(1, eleventyConfig);
  let tmpl2 = await getNewTemplateByNumber(2, eleventyConfig);

  let tm = new TemplateMap(eleventyConfig);
  await tm.add(tmpl1);
  await tm.add(tmpl2);

  let map = tm.getMap();
  await tm.cache();
  t.is(map[0].data.page.url, "/templateMapCollection/test1/");
  t.is(map[0].data.page.outputPath, "./test/stubs/_site/templateMapCollection/test1/index.html");
  t.is(map[0].data.page.inputPath, "./test/stubs/templateMapCollection/test1.md");
  t.is(map[0].data.page.fileSlug, "test1");
  t.truthy(map[0].data.page.date);
});

test("TemplateMap adds collections data and has page data values using ._testGetCollectionsData()", async (t) => {
  let eleventyConfig = new TemplateConfig();
  await eleventyConfig.init();

  let tmpl1 = await getNewTemplateByNumber(1, eleventyConfig);
  let tmpl2 = await getNewTemplateByNumber(2, eleventyConfig);

  let tm = new TemplateMap(eleventyConfig);
  await tm.add(tmpl1);
  await tm.add(tmpl2);

  let collections = await tm._testGetCollectionsData();
  t.is(collections.all[0].url, "/templateMapCollection/test1/");
  t.is(collections.all[0].outputPath, "./test/stubs/_site/templateMapCollection/test1/index.html");

  t.is(collections.all[0].data.page.url, "/templateMapCollection/test1/");
  t.is(
    collections.all[0].data.page.outputPath,
    "./test/stubs/_site/templateMapCollection/test1/index.html"
  );
  t.is(collections.all[0].data.page.inputPath, "./test/stubs/templateMapCollection/test1.md");
  t.is(collections.all[0].data.page.fileSlug, "test1");
});

test("Url should be available in user config collections API calls", async (t) => {
  let eleventyConfig = new TemplateConfig();
  eleventyConfig.userConfig.addCollection("userCollection", function (collection) {
    return collection.getAll();
  });
  await eleventyConfig.init();

  let tmpl1 = await getNewTemplateByNumber(1, eleventyConfig);
  let tmpl2 = await getNewTemplateByNumber(2, eleventyConfig);

  let tm = new TemplateMap(eleventyConfig);
  await tm.add(tmpl1);
  await tm.add(tmpl2);

  let collections = await tm._testGetCollectionsData();
  t.truthy(collections.userCollection);
  t.truthy(collections.userCollection.length);
  t.is(collections.userCollection[0].url, "/templateMapCollection/test1/");
  t.is(
    collections.userCollection[0].outputPath,
    "./test/stubs/_site/templateMapCollection/test1/index.html"
  );

  t.is(collections.userCollection[0].data.page.url, "/templateMapCollection/test1/");
  t.is(
    collections.userCollection[0].data.page.outputPath,
    "./test/stubs/_site/templateMapCollection/test1/index.html"
  );
});

test("Url should be available in user config collections API calls (test in callback)", async (t) => {
  let eleventyConfig = new TemplateConfig();
  eleventyConfig.userConfig.addCollection("userCollection", function (collection) {
    let all = collection.getAll();
    t.is(all[0].url, "/templateMapCollection/test1/");
    t.is(all[0].outputPath, "./test/stubs/_site/templateMapCollection/test1/index.html");
    t.is(all[1].url, "/templateMapCollection/test2/");
    t.is(all[1].outputPath, "./test/stubs/_site/templateMapCollection/test2/index.html");

    return all;
  });
  await eleventyConfig.init();

  let tm = new TemplateMap(eleventyConfig);
  let tmpl1 = await getNewTemplateByNumber(1, eleventyConfig);
  let tmpl2 = await getNewTemplateByNumber(2, eleventyConfig);
  await tm.add(tmpl1);
  await tm.add(tmpl2);
  await tm.cache();
});

test("Should be able to paginate a tag generated collection", async (t) => {
  let eleventyConfig = new TemplateConfig();
  await eleventyConfig.init();

  let tmpl1 = await getNewTemplateByNumber(1, eleventyConfig);
  let tmpl2 = await getNewTemplateByNumber(2, eleventyConfig);

  let tm = new TemplateMap(eleventyConfig);
  await tm.add(tmpl1);
  await tm.add(tmpl2);

  let pagedTmpl = await getNewTemplate(
    "./test/stubs/templateMapCollection/paged-tag.md",
    "./test/stubs/",
    "./test/stubs/_site",
    eleventyConfig
  );
  await tm.add(pagedTmpl);

  let collections = await tm._testGetCollectionsData();
  t.truthy(collections.dog);
  t.truthy(collections.dog.length);
});

test("Should be able to paginate a user config collection", async (t) => {
  let eleventyConfig = new TemplateConfig();
  eleventyConfig.userConfig.addCollection("userCollection", function (collection) {
    let all = collection.getFilteredByTag("dog");
    return all;
  });
  await eleventyConfig.init();

  let tmpl1 = await getNewTemplateByNumber(1, eleventyConfig);
  let tmpl2 = await getNewTemplateByNumber(2, eleventyConfig);

  let tm = new TemplateMap(eleventyConfig);
  await tm.add(tmpl1);
  await tm.add(tmpl2);

  let pagedTmpl = await getNewTemplate(
    "./test/stubs/templateMapCollection/paged-cfg.md",
    "./test/stubs/",
    "./test/stubs/_site",
    eleventyConfig
  );
  await tm.add(pagedTmpl);

  let collections = await tm._testGetCollectionsData();
  t.truthy(collections.userCollection);
  t.truthy(collections.userCollection.length);
});

test("Should be able to paginate a user config collection (uses rendered permalink)", async (t) => {
  let eleventyConfig = new TemplateConfig();
  eleventyConfig.userConfig.addCollection("userCollection", function (collection) {
    let all = collection.getFilteredByTag("dog");
    t.is(all[0].url, "/templateMapCollection/test1/");
    t.is(all[0].outputPath, "./test/stubs/_site/templateMapCollection/test1/index.html");
    return all;
  });
  await eleventyConfig.init();

  let tmpl1 = await getNewTemplateByNumber(1, eleventyConfig);
  let tmpl2 = await getNewTemplateByNumber(2, eleventyConfig);

  let tm = new TemplateMap(eleventyConfig);
  await tm.add(tmpl1);
  await tm.add(tmpl2);

  let pagedTmpl = await getNewTemplate(
    "./test/stubs/templateMapCollection/paged-cfg-permalink.md",
    "./test/stubs/",
    "./test/stubs/_site",
    eleventyConfig
  );
  await tm.add(pagedTmpl);

  let collections = await tm._testGetCollectionsData();
  t.truthy(collections.userCollection);
  t.truthy(collections.userCollection.length);

  let urls = [];
  for (let item of collections.all) {
    urls.push(item.url);
  }
  t.is(urls.indexOf("/test-title/hello/") > -1, true);
});

test("Should be able to paginate a user config collection (paged template is also tagged)", async (t) => {
  let eleventyConfig = new TemplateConfig();
  eleventyConfig.userConfig.addCollection("userCollection", function (collection) {
    let all = collection.getFilteredByTag("dog");
    return all;
  });
  await eleventyConfig.init();

  let tmpl1 = await getNewTemplateByNumber(1, eleventyConfig);
  let tmpl2 = await getNewTemplateByNumber(2, eleventyConfig);
  let tmpl4 = await getNewTemplateByNumber(4, eleventyConfig);

  let tm = new TemplateMap(eleventyConfig);
  await tm.add(tmpl1); // has dog tag
  await tm.add(tmpl2); // does not have dog tag
  await tm.add(tmpl4); // has dog tag

  let pagedTmpl = await getNewTemplate(
    "./test/stubs/templateMapCollection/paged-cfg-tagged.md",
    "./test/stubs/",
    "./test/stubs/_site",
    eleventyConfig
  );
  await tm.add(pagedTmpl);

  let collections = await tm._testGetCollectionsData();
  t.is(collections.dog.length, 2);

  t.truthy(collections.haha);
  t.is(collections.haha.length, 1);
  t.is(collections.haha[0].url, "/templateMapCollection/paged-cfg-tagged/");
});

test("Should be able to paginate a user config collection (paged template is also tagged, add all pages to collections)", async (t) => {
  let eleventyConfig = new TemplateConfig();
  eleventyConfig.userConfig.addCollection("userCollection", function (collection) {
    let all = collection.getFilteredByTag("dog");
    return all;
  });
  await eleventyConfig.init();

  let tmpl1 = await getNewTemplateByNumber(1, eleventyConfig);
  let tmpl2 = await getNewTemplateByNumber(2, eleventyConfig);
  let tmpl4 = await getNewTemplateByNumber(4, eleventyConfig);

  let tm = new TemplateMap(eleventyConfig);
  await tm.add(tmpl1); // has dog tag
  await tm.add(tmpl2); // does not have dog tag
  await tm.add(tmpl4); // has dog tag

  let pagedTmpl = await getNewTemplate(
    "./test/stubs/templateMapCollection/paged-cfg-tagged-apply-to-all.md",
    "./test/stubs/",
    "./test/stubs/_site",
    eleventyConfig
  );
  await tm.add(pagedTmpl);

  let collections = await tm._testGetCollectionsData();
  t.is(collections.dog.length, 2);

  t.truthy(collections.haha);
  t.is(collections.haha.length, 2);
  t.is(collections.haha[0].url, "/templateMapCollection/paged-cfg-tagged-apply-to-all/");
  t.is(collections.haha[1].url, "/templateMapCollection/paged-cfg-tagged-apply-to-all/1/");
});

test("Should be able to paginate a user config collection (paged template is also tagged, uses custom rendered permalink)", async (t) => {
  let eleventyConfig = new TemplateConfig();
  eleventyConfig.userConfig.addCollection("userCollection", function (collection) {
    let all = collection.getFilteredByTag("dog");
    return all;
  });
  await eleventyConfig.init();

  let tmpl1 = await getNewTemplateByNumber(1, eleventyConfig);
  let tmpl2 = await getNewTemplateByNumber(2, eleventyConfig);
  let tmpl4 = await getNewTemplateByNumber(4, eleventyConfig);

  let tm = new TemplateMap(eleventyConfig);
  await tm.add(tmpl1); // has dog tag
  await tm.add(tmpl2); // does not have dog tag
  await tm.add(tmpl4); // has dog tag

  let pagedTmpl = await getNewTemplate(
    "./test/stubs/templateMapCollection/paged-cfg-tagged-permalink.md",
    "./test/stubs/",
    "./test/stubs/_site",
    eleventyConfig
  );
  await tm.add(pagedTmpl);

  let collections = await tm._testGetCollectionsData();
  t.truthy(collections.haha);
  t.is(collections.haha.length, 1);
  t.is(collections.haha[0].url, "/test-title/goodbye/");
});

test("Should be able to paginate a user config collection (paged template is also tagged, uses custom rendered permalink, add all pages to collections)", async (t) => {
  let eleventyConfig = new TemplateConfig();
  eleventyConfig.userConfig.addCollection("userCollection", function (collection) {
    let all = collection.getFilteredByTag("dog");
    return all;
  });
  await eleventyConfig.init();

  let tmpl1 = await getNewTemplateByNumber(1, eleventyConfig);
  let tmpl2 = await getNewTemplateByNumber(2, eleventyConfig);
  let tmpl4 = await getNewTemplateByNumber(4, eleventyConfig);

  let tm = new TemplateMap(eleventyConfig);
  await tm.add(tmpl1); // has dog tag
  await tm.add(tmpl2); // does not have dog tag
  await tm.add(tmpl4); // has dog tag

  let pagedTmpl = await getNewTemplate(
    "./test/stubs/templateMapCollection/paged-cfg-tagged-permalink-apply-to-all.md",
    "./test/stubs/",
    "./test/stubs/_site",
    eleventyConfig
  );
  await tm.add(pagedTmpl);

  let collections = await tm._testGetCollectionsData();
  t.truthy(collections.haha);
  t.is(collections.haha.length, 2);
  t.is(collections.haha[0].url, "/test-title/goodbye/");
  t.is(collections.haha[1].url, "/test-title-4/goodbye/");
});

test("TemplateMap render and templateContent are the same (templateContent doesn’t have layout but makes proper use of layout front matter data)", async (t) => {
  let eleventyConfig = new TemplateConfig();
  await eleventyConfig.init();

  let tm = new TemplateMap(eleventyConfig);
  let tmplLayout = await getNewTemplate(
    "./test/stubs/templateMapCollection/testWithLayout.md",
    "./test/stubs/",
    "./test/stubs/_site",
    eleventyConfig
  );

  await tm.add(tmplLayout);

  let map = tm.getMap();
  await tm.cache();
  t.is(map[0]._pages[0].templateContent.trim(), "<p>Inherited</p>");
  t.is((await map[0].template.render(map[0].data)).trim(), "<p>Inherited</p>");
});

test("Should be able to paginate a tag generated collection (and it has templateContent)", async (t) => {
  let eleventyConfig = new TemplateConfig();
  await eleventyConfig.init();

  let tmpl1 = await getNewTemplateByNumber(1, eleventyConfig);
  let tmpl2 = await getNewTemplateByNumber(2, eleventyConfig);
  let tmpl4 = await getNewTemplateByNumber(4, eleventyConfig);

  let tm = new TemplateMap(eleventyConfig);
  await tm.add(tmpl1); // has dog tag
  await tm.add(tmpl2); // does not have dog tag
  await tm.add(tmpl4); // has dog tag

  let pagedTmpl = await getNewTemplate(
    "./test/stubs/templateMapCollection/paged-tag-dogs-templateContent.md",
    "./test/stubs/",
    "./test/stubs/_site",
    eleventyConfig
  );
  await tm.add(pagedTmpl);

  await tm.cache();

  let pagedMapEntry = tm.getMapEntryForInputPath(
    "./test/stubs/templateMapCollection/paged-tag-dogs-templateContent.md"
  );

  let templates = await getRenderedTmpls(pagedMapEntry.template, pagedMapEntry.data);
  t.is(templates.length, 2);
  t.is(templates[0].data.pagination.pageNumber, 0);
  t.is(templates[1].data.pagination.pageNumber, 1);

  t.is(
    templates[0].templateContent.trim(),
    `<p>Before</p>
<h1>Test 1</h1>
<p>After</p>`
  );
  t.is(
    templates[1].templateContent.trim(),
    `<p>Before</p>
<h1>Test 4</h1>
<p>After</p>`
  );
});

test("Should be able to paginate a tag generated collection when aliased (and it has templateContent)", async (t) => {
  let eleventyConfig = new TemplateConfig();
  await eleventyConfig.init();

  let tmpl1 = await getNewTemplateByNumber(1, eleventyConfig);
  let tmpl2 = await getNewTemplateByNumber(2, eleventyConfig);
  let tmpl4 = await getNewTemplateByNumber(4, eleventyConfig);

  let tm = new TemplateMap(eleventyConfig);
  await tm.add(tmpl1); // has dog tag
  await tm.add(tmpl2); // does not have dog tag
  await tm.add(tmpl4); // has dog tag

  let pagedTmpl = await getNewTemplate(
    "./test/stubs/templateMapCollection/paged-tag-dogs-templateContent-alias.md",
    "./test/stubs/",
    "./test/stubs/_site",
    eleventyConfig
  );
  await tm.add(pagedTmpl);

  await tm.cache();

  let pagedMapEntry = tm.getMapEntryForInputPath(
    "./test/stubs/templateMapCollection/paged-tag-dogs-templateContent-alias.md"
  );

  let templates = await getRenderedTmpls(pagedMapEntry.template, pagedMapEntry.data);
  t.is(templates.length, 1);
  t.is(templates[0].data.pagination.pageNumber, 0);
  t.is(
    templates[0].templateContent.trim(),
    `<p>Before</p>
<h1>Test 1</h1>
<h1>Test 4</h1>
<p>After</p>`
  );
});

test("Issue #253: Paginated template with a tag should put multiple pages into a collection", async (t) => {
  let eleventyConfig = new TemplateConfig();
  eleventyConfig.userConfig.addCollection("userCollection", function (collection) {
    // TODO test user config collections (no actual tests against this collection yet)
    let all = collection.getFilteredByTag("dog");
    return all;
  });
  await eleventyConfig.init();

  let tmpl1 = await getNewTemplateByNumber(1, eleventyConfig);
  let tmpl2 = await getNewTemplateByNumber(2, eleventyConfig);
  let tmpl4 = await getNewTemplateByNumber(4, eleventyConfig);

  let tm = new TemplateMap(eleventyConfig);
  await tm.add(tmpl1);
  await tm.add(tmpl2);
  await tm.add(tmpl4);

  let pagedTmpl = await getNewTemplate(
    "./test/stubs/tagged-pagination-multiples/test.njk",
    "./test/stubs/",
    "./test/stubs/_site",
    eleventyConfig
  );
  await tm.add(pagedTmpl);

  let collections = await tm._testGetCollectionsData();
  t.is(collections.dog.length, 2);

  t.truthy(collections.haha);
  t.is(collections.haha.length, 2);
  t.is(collections.haha[0].url, "/tagged-pagination-multiples/test/");
  t.is(collections.haha[1].url, "/tagged-pagination-multiples/test/1/");
});

test("getUserConfigCollectionNames", async (t) => {
  let eleventyConfig = new TemplateConfig();
  eleventyConfig.userConfig.addCollection("userCollection", function (collection) {
    return collection.getAll();
  });
  eleventyConfig.userConfig.addCollection("otherUserCollection", function (collection) {
    return collection.getAll();
  });
  await eleventyConfig.init();

  let tm = new TemplateMap(eleventyConfig);
  t.deepEqual(tm.getUserConfigCollectionNames(), ["userCollection", "otherUserCollection"]);
});

test("isUserConfigCollectionName", async (t) => {
  let eleventyConfig = new TemplateConfig();
  eleventyConfig.userConfig.addCollection("userCollection", function (collection) {
    return collection.getAll();
  });
  await eleventyConfig.init();

  let tm = new TemplateMap(eleventyConfig);

  t.is(tm.isUserConfigCollectionName("userCollection"), true);
  t.is(tm.isUserConfigCollectionName("userCollection2"), false);
});

test("Dependency Map should have nodes that have no dependencies and no dependents", async (t) => {
  let eleventyConfig = new TemplateConfig();
  await eleventyConfig.init();

  let tmpl1 = await getNewTemplateByNumber(1, eleventyConfig);
  let tmpl5 = await getNewTemplateByNumber(5, eleventyConfig);

  let tm = new TemplateMap(eleventyConfig);
  await tm.add(tmpl1);
  await tm.add(tmpl5);

  await tm.cache();

  let [deps] = tm.getFullTemplateMapOrder();
  t.true(deps.filter((dep) => dep.indexOf("test5.md") > -1).length > 0);

  let collections = await tm._testGetCollectionsData();
  t.is(collections.all.length, 2);
});

test("Dependency Map should have include orphan user config collections (in the correct order)", async (t) => {
  let eleventyConfig = new TemplateConfig();
  eleventyConfig.userConfig.addCollection("userCollection", function (collection) {
    return collection.getAll();
  });
  await eleventyConfig.init();

  let tmpl1 = await getNewTemplateByNumber(1, eleventyConfig);
  let tmpl5 = await getNewTemplateByNumber(5, eleventyConfig);

  let tm = new TemplateMap(eleventyConfig);
  await tm.add(tmpl1);
  await tm.add(tmpl5);

  await tm.cache();

  let [deps, delayedDeps] = tm.getFullTemplateMapOrder();
  t.true(deps.filter((dep) => dep.indexOf("userCollection") > -1).length === 0);
  t.true(delayedDeps.filter((dep) => dep.indexOf("userCollection") > -1).length > 0);

  let collections = await tm._testGetCollectionsData();
  t.is(collections.all.length, 2);
  t.is(collections.userCollection.length, 2);
});

test("Template pages should not have layouts when added to collections", async (t) => {
  let eleventyConfig = new TemplateConfig();
  await eleventyConfig.init();

  let tm = new TemplateMap(eleventyConfig);
  let tmpl = await getNewTemplate(
    "./test/stubs/collection-layout-wrap.njk",
    "./test/stubs/",
    "./test/stubs/_site",
    eleventyConfig
  );
  await tm.add(tmpl);
  t.is(await tmpl.render(await tmpl.getData()), "<div>Layout Test</div>");

  let collections = await tm._testGetCollectionsData();
  t.is(collections.all.length, 1);
  t.is(collections.all[0].templateContent, "Layout Test");
});

test("Paginated template pages should not have layouts when added to collections", async (t) => {
  let eleventyConfig = new TemplateConfig();
  await eleventyConfig.init();

  let tm = new TemplateMap(eleventyConfig);

  let pagedTmpl = await getNewTemplate(
    "./test/stubs/tagged-pagination-multiples-layout/test.njk",
    "./test/stubs/",
    "./test/stubs/_site",
    eleventyConfig
  );
  await tm.add(pagedTmpl);

  let collections = await tm._testGetCollectionsData();

  t.is(collections.all.length, 3);
  t.is(collections.all[0].templateContent, "one");
  t.is(collections.all[1].templateContent, "two");
  t.is(collections.all[2].templateContent, "three");
});

test("Tag pages. Allow pagination over all collections a la `data: collections`", async (t) => {
  let eleventyConfig = new TemplateConfig();
  await eleventyConfig.init();

  let tmpl1 = await getNewTemplateByNumber(1, eleventyConfig);
  let tmpl2 = await getNewTemplateByNumber(2, eleventyConfig);

  let tm = new TemplateMap(eleventyConfig);

  let pagedTmpl = await getNewTemplate(
    "./test/stubs/page-target-collections/tagpages.njk",
    "./test/stubs/",
    "./test/stubs/_site",
    eleventyConfig
  );

  await tm.add(pagedTmpl);
  await tm.add(tmpl1);
  await tm.add(tmpl2);

  let collections = await tm._testGetCollectionsData();
  t.is(collections.all.length, 3);

  let collectionTagPagesTemplateContents = new Set(
    collections.all
      .filter(function (entry) {
        return entry.inputPath.endsWith("tagpages.njk");
      })
      .map(function (entry) {
        return entry.templateContent.trim();
      })
  );
  t.deepEqual(collectionTagPagesTemplateContents, new Set(["post"]));
});

test("Tag pages (all pages added to collections). Allow pagination over all collections a la `data: collections`", async (t) => {
  let eleventyConfig = new TemplateConfig();
  await eleventyConfig.init();

  let tmpl1 = await getNewTemplateByNumber(1, eleventyConfig);
  let tmpl2 = await getNewTemplateByNumber(2, eleventyConfig);

  let tm = new TemplateMap(eleventyConfig);

  let pagedTmpl = await getNewTemplate(
    "./test/stubs/page-target-collections/tagpagesall.njk",
    "./test/stubs/",
    "./test/stubs/_site",
    eleventyConfig
  );

  await tm.add(pagedTmpl);
  await tm.add(tmpl1);
  await tm.add(tmpl2);

  let collections = await tm._testGetCollectionsData();
  t.is(collections.all.length, 5);

  let collectionTagPagesTemplateContents = new Set(
    collections.all
      .filter(function (entry) {
        return entry.inputPath.endsWith("tagpagesall.njk");
      })
      .map(function (entry) {
        return entry.templateContent.trim();
      })
  );
  t.deepEqual(collectionTagPagesTemplateContents, new Set(["post", "dog", "cat"]));
});

test("eleventyExcludeFromCollections", async (t) => {
  let eleventyConfig = new TemplateConfig();
  await eleventyConfig.init();

  let tmpl1 = await getNewTemplateByNumber(1, eleventyConfig);

  let tm = new TemplateMap(eleventyConfig);
  await tm.add(tmpl1);

  let excludedTmpl = await getNewTemplate(
    "./test/stubs/eleventyExcludeFromCollections.njk",
    "./test/stubs/",
    "./test/stubs/_site",
    eleventyConfig
  );

  await tm.add(excludedTmpl);

  await tm.cache();

  t.is(tm.getMap().length, 2);

  let collections = await tm._testGetCollectionsData();
  t.is(collections.all.length, 1);
  t.is(collections.post.length, 1);
  t.is(collections.dog.length, 1);
});

test("eleventyExcludeFromCollections and permalink: false", async (t) => {
  let eleventyConfig = new TemplateConfig();
  await eleventyConfig.init();

  let tmpl1 = await getNewTemplateByNumber(1, eleventyConfig);

  let tm = new TemplateMap(eleventyConfig);
  await tm.add(tmpl1);

  let excludedTmpl = await getNewTemplate(
    "./test/stubs/eleventyExcludeFromCollectionsPermalinkFalse.njk",
    "./test/stubs/",
    "./test/stubs/_site",
    eleventyConfig
  );

  await tm.add(excludedTmpl);

  await tm.cache();

  t.is(tm.getMap().length, 2);

  let collections = await tm._testGetCollectionsData();
  t.is(collections.all.length, 1);
  t.is(collections.post.length, 1);
  t.is(collections.dog.length, 1);
});

test("Paginate over collections.all", async (t) => {
  let eleventyConfig = new TemplateConfig();
  await eleventyConfig.init();

  let tmpl1 = await getNewTemplateByNumber(1, eleventyConfig);
  let tmpl2 = await getNewTemplateByNumber(2, eleventyConfig);

  let tm = new TemplateMap(eleventyConfig);

  let pagedTmpl = await getNewTemplate(
    "./test/stubs/page-target-collections/paginateall.njk",
    "./test/stubs/",
    "./test/stubs/_site",
    eleventyConfig
  );

  await tm.add(pagedTmpl);
  await tm.add(tmpl1);
  await tm.add(tmpl2);

  let collections = await tm._testGetCollectionsData();
  t.is(collections.all.length, 4);
  t.is(
    collections.all.filter(function (entry) {
      return entry.inputPath.endsWith("test1.md");
    }).length,
    1
  );
  t.is(
    collections.all.filter(function (entry) {
      return entry.inputPath.endsWith("test2.md");
    }).length,
    1
  );
  t.is(
    collections.all.filter(function (entry) {
      return entry.inputPath.endsWith("paginateall.njk");
    }).length,
    2
  );

  let map = tm.getMap();
  t.is(map[0].inputPath, "./test/stubs/page-target-collections/paginateall.njk");
  t.is(map[0]._pages.length, 2);
  t.is(map[0]._pages[0].templateContent, "INPUT PATH:./test/stubs/templateMapCollection/test1.md");
  t.is(map[0]._pages[1].templateContent, "INPUT PATH:./test/stubs/templateMapCollection/test2.md");
  t.is(map[1].inputPath, "./test/stubs/templateMapCollection/test1.md");
  t.is(map[1]._pages[0].templateContent.trim(), "<h1>Test 1</h1>");
  t.is(map[2].inputPath, "./test/stubs/templateMapCollection/test2.md");
  t.is(map[2]._pages[0].templateContent.trim(), "<h1>Test 2</h1>");
});

test("Paginate over collections.all WITH a paginate over collections (tag pages)", async (t) => {
  let eleventyConfig = new TemplateConfig();
  await eleventyConfig.init();

  let tmpl1 = await getNewTemplateByNumber(1, eleventyConfig);
  let tmpl2 = await getNewTemplateByNumber(2, eleventyConfig);

  let tm = new TemplateMap(eleventyConfig);

  let pagedTmpl = await getNewTemplate(
    "./test/stubs/page-target-collections/paginateall.njk",
    "./test/stubs/",
    "./test/stubs/_site",
    eleventyConfig
  );
  let tagPagesTmpl = await getNewTemplate(
    "./test/stubs/page-target-collections/tagpagesall.njk",
    "./test/stubs/",
    "./test/stubs/_site",
    eleventyConfig
  );

  await tm.add(pagedTmpl);
  await tm.add(tagPagesTmpl);
  await tm.add(tmpl1);
  await tm.add(tmpl2);

  let collections = await tm._testGetCollectionsData();
  // 2 individual templates, 3 pages for tagpagesall, 5 pages from paginateall to paginate the 2+3
  t.is(collections.all.length, 10);
});

test("Test a transform with a layout (via templateMap)", async (t) => {
  t.plan(7);
  let eleventyConfig = new TemplateConfig();
  await eleventyConfig.init();

  let tm = new TemplateMap(eleventyConfig);
  let tmpl = await getNewTemplate(
    "./test/stubs-475/transform-layout/transform-layout.njk",
    "./test/stubs-475/",
    "./test/stubs-475/_site",
    eleventyConfig
  );

  tmpl.addLinter(function (content, inputPath, outputPath) {
    // should be pre-transform content
    t.is(content, "<html><body>This is content.</body></html>");
    t.true(inputPath.endsWith("transform-layout.njk"));
    t.true(outputPath.endsWith("transform-layout/index.html"));
  });

  tmpl.addTransform("transformName", function (content, outputPath) {
    t.is(content, "<html><body>This is content.</body></html>");
    t.true(outputPath.endsWith("transform-layout/index.html"));
    return "OVERRIDE BY A TRANSFORM";
  });

  await tm.add(tmpl);

  await tm.cache();
  t.is(tm.getMap().length, 1);

  for (let entry of tm.getMap()) {
    for (let page of entry._pages) {
      t.is(await entry.template.renderPageEntry(entry, page), "OVERRIDE BY A TRANSFORM");
    }
  }
});

test("Async user collection addCollection method", async (t) => {
  let eleventyConfig = new TemplateConfig();
  eleventyConfig.userConfig.addCollection("userCollection", async function (collection) {
    return new Promise((resolve) => {
      setTimeout(function () {
        resolve(collection.getAll());
      }, 50);
    });
  });
  await eleventyConfig.init();

  let tmpl1 = await getNewTemplateByNumber(1, eleventyConfig);

  let tm = new TemplateMap(eleventyConfig);
  await tm.add(tmpl1);

  let collections = await tm._testGetCollectionsData();
  t.is(collections.userCollection[0].url, "/templateMapCollection/test1/");

  t.is(collections.userCollection[0].data.collections.userCollection.length, 1);
});

test("Duplicate permalinks in template map", async (t) => {
  let eleventyConfig = new TemplateConfig();
  await eleventyConfig.init();

  let tmpl1 = await getNewTemplate(
    "./test/stubs/permalink-conflicts/test1.md",
    "./test/stubs/",
    "./test/stubs/_site",
    eleventyConfig
  );
  let tmpl2 = await getNewTemplate(
    "./test/stubs/permalink-conflicts/test2.md",
    "./test/stubs/",
    "./test/stubs/_site",
    eleventyConfig
  );

  let tm = new TemplateMap(eleventyConfig);
  await tm.add(tmpl1);
  await tm.add(tmpl2);
  await t.throwsAsync(async () => {
    await tm.cache();
  });
});

test("No duplicate permalinks in template map, using false", async (t) => {
  let eleventyConfig = new TemplateConfig();
  await eleventyConfig.init();

  let tmpl1 = await getNewTemplate(
    "./test/stubs/permalink-conflicts-false/test1.md",
    "./test/stubs/",
    "./test/stubs/_site",
    eleventyConfig
  );
  let tmpl2 = await getNewTemplate(
    "./test/stubs/permalink-conflicts-false/test2.md",
    "./test/stubs/",
    "./test/stubs/_site",
    eleventyConfig
  );

  let tm = new TemplateMap(eleventyConfig);
  await tm.add(tmpl1);
  await tm.add(tmpl2);
  await tm.cache();
  t.true(true);
});

test("Duplicate permalinks in template map, no leading slash", async (t) => {
  let eleventyConfig = new TemplateConfig();
  await eleventyConfig.init();

  let tmpl1 = await getNewTemplate(
    "./test/stubs/permalink-conflicts/test1.md",
    "./test/stubs/",
    "./test/stubs/_site",
    eleventyConfig
  );
  let tmpl3 = await getNewTemplate(
    "./test/stubs/permalink-conflicts/test3.md",
    "./test/stubs/",
    "./test/stubs/_site",
    eleventyConfig
  );

  let tm = new TemplateMap(eleventyConfig);
  await tm.add(tmpl1);
  await tm.add(tmpl3);

  await t.throwsAsync(async () => {
    await tm.cache();
  });
});

test("TemplateMap circular references (map.templateContent) using eleventyExcludeFromCollections and collections.all", async (t) => {
  let eleventyConfig = new TemplateConfig();
  await eleventyConfig.init();

  let tm = new TemplateMap(eleventyConfig);
  let tmplExcluded = await getNewTemplate(
    "./test/stubs/issue-522/excluded.md",
    "./test/stubs/",
    "./test/stubs/_site",
    eleventyConfig
  );
  await tm.add(tmplExcluded);

  let tmpl = await getNewTemplate(
    "./test/stubs/issue-522/template.md",
    "./test/stubs/",
    "./test/stubs/_site",
    eleventyConfig
  );

  await tm.add(tmpl);

  let map = tm.getMap();
  t.falsy(map[0].data.collections);

<<<<<<< HEAD
  let [deps] = tm.getFullTemplateMapOrder();
  t.deepEqual(deps, [
=======
  t.deepEqual(tm.getMappedDependencies(), [
    "./test/stubs/issue-522/excluded.md",
>>>>>>> a60112c9
    "./test/stubs/issue-522/template.md",
    "___TAG___all",
  ]);

  await tm.cache();
  t.is(tm.getMap().length, 2);

  let collections = await tm._testGetCollectionsData();
  t.is(collections.all.length, 1);
});

test("permalink object with build", async (t) => {
  let eleventyConfig = new TemplateConfig();
  await eleventyConfig.init();

  let tm = new TemplateMap(eleventyConfig);
  let tmplLayout = await getNewTemplate(
    "./test/stubs/permalink-build/permalink-build.md",
    "./test/stubs/",
    "./test/stubs/_site",
    eleventyConfig
  );

  await tm.add(tmplLayout);

  let map = tm.getMap();
  await tm.cache();

  t.is(map[0]._pages.length, 1);
});

test("permalink object without build (defaults to `read` mode)", async (t) => {
  let eleventyConfig = new TemplateConfig();
  await eleventyConfig.init();

  let tm = new TemplateMap(eleventyConfig);
  let tmpl = await getNewTemplate(
    "./test/stubs/permalink-nobuild/permalink-nobuild.md",
    "./test/stubs/",
    "./test/stubs/_site",
    eleventyConfig
  );

  await tm.add(tmpl);

  let map = tm.getMap();
  await tm.cache();

  t.is(map[0]._pages.length, 1);
  t.throws(
    () => {
      map[0]._pages[0].templateContent;
    },
    {
      instanceOf: TemplateContentUnrenderedTemplateError,
    }
  );
});

test("eleventy.layouts Event", async (t) => {
  t.plan(1);

  let eleventyConfig = new TemplateConfig();
  eleventyConfig.userConfig.on("eleventy.layouts", (layoutMap) => {
    t.deepEqual(layoutMap, {
      "./test/stubs-layouts-event/_includes/first.liquid": ["./test/stubs-layouts-event/page.md"],
      "./test/stubs-layouts-event/_includes/second.liquid": [
        "./test/stubs-layouts-event/page.md",
        "./test/stubs-layouts-event/_includes/first.liquid",
      ],
      "./test/stubs-layouts-event/_includes/third.liquid": [
        "./test/stubs-layouts-event/page.md",
        "./test/stubs-layouts-event/_includes/first.liquid",
        "./test/stubs-layouts-event/_includes/second.liquid",
      ],
    });
  });
  await eleventyConfig.init();

  let tm = new TemplateMap(eleventyConfig);
  let tmpl = await getNewTemplate(
    "./test/stubs-layouts-event/page.md",
    "./test/stubs-layouts-event/",
    "./test/stubs-layouts-event/_site",
    eleventyConfig
  );

  await tm.add(tmpl);
  await tm.cache();
});<|MERGE_RESOLUTION|>--- conflicted
+++ resolved
@@ -18,7 +18,7 @@
     `./test/stubs/templateMapCollection/test${num}.md`,
     "./test/stubs/",
     "./test/stubs/_site",
-    eleventyConfig
+    eleventyConfig,
   );
 }
 
@@ -121,11 +121,11 @@
 
   t.is(
     await testRenderWithoutLayouts(map[0].template, map[0].data),
-    map[0]._pages[0].templateContent
+    map[0]._pages[0].templateContent,
   );
   t.is(
     await testRenderWithoutLayouts(map[1].template, map[1].data),
-    map[1]._pages[0].templateContent
+    map[1]._pages[0].templateContent,
   );
 });
 
@@ -148,7 +148,7 @@
 
   t.is(
     await testRenderWithoutLayouts(map[0].template, map[0].data),
-    map[0]._pages[0].templateContent
+    map[0]._pages[0].templateContent,
   );
 });
 
@@ -161,7 +161,7 @@
     "./test/stubs/templateMapCollection/templateContent.md",
     "./test/stubs/",
     "./test/stubs/_site",
-    eleventyConfig
+    eleventyConfig,
   );
   await tm.add(tmpl);
 
@@ -174,7 +174,7 @@
     },
     {
       instanceOf: UsingCircularTemplateContentReferenceError,
-    }
+    },
   );
 });
 
@@ -186,19 +186,19 @@
     "./test/stubs/issue-115/template-foos.liquid",
     "./test/stubs/",
     "./test/stubs/_site",
-    eleventyConfig
+    eleventyConfig,
   );
   let tmplBars = await getNewTemplate(
     "./test/stubs/issue-115/template-bars.liquid",
     "./test/stubs/",
     "./test/stubs/_site",
-    eleventyConfig
+    eleventyConfig,
   );
   let tmplIndex = await getNewTemplate(
     "./test/stubs/issue-115/index.liquid",
     "./test/stubs/",
     "./test/stubs/_site",
-    eleventyConfig
+    eleventyConfig,
   );
 
   let tm = new TemplateMap(eleventyConfig);
@@ -241,7 +241,7 @@
     normalizeNewLines(entry[0].templateContent),
     `This page is foos
 This page is bars
-`
+`,
   );
 });
 
@@ -253,19 +253,19 @@
     "./test/stubs/issue-115/template-foos.liquid",
     "./test/stubs/",
     "./test/stubs/_site",
-    eleventyConfig
+    eleventyConfig,
   );
   let tmplBars = await getNewTemplate(
     "./test/stubs/issue-115/template-bars.liquid",
     "./test/stubs/",
     "./test/stubs/_site",
-    eleventyConfig
+    eleventyConfig,
   );
   let tmplIndex = await getNewTemplate(
     "./test/stubs/issue-115/index-with-layout.liquid",
     "./test/stubs/",
     "./test/stubs/_site",
-    eleventyConfig
+    eleventyConfig,
   );
 
   let tm = new TemplateMap(eleventyConfig);
@@ -308,7 +308,7 @@
     normalizeNewLines(entry[0].templateContent),
     `This page is foos
 This page is bars
-`
+`,
   );
 });
 
@@ -350,7 +350,7 @@
   t.is(collections.all[0].data.page.url, "/templateMapCollection/test1/");
   t.is(
     collections.all[0].data.page.outputPath,
-    "./test/stubs/_site/templateMapCollection/test1/index.html"
+    "./test/stubs/_site/templateMapCollection/test1/index.html",
   );
   t.is(collections.all[0].data.page.inputPath, "./test/stubs/templateMapCollection/test1.md");
   t.is(collections.all[0].data.page.fileSlug, "test1");
@@ -376,13 +376,13 @@
   t.is(collections.userCollection[0].url, "/templateMapCollection/test1/");
   t.is(
     collections.userCollection[0].outputPath,
-    "./test/stubs/_site/templateMapCollection/test1/index.html"
+    "./test/stubs/_site/templateMapCollection/test1/index.html",
   );
 
   t.is(collections.userCollection[0].data.page.url, "/templateMapCollection/test1/");
   t.is(
     collections.userCollection[0].data.page.outputPath,
-    "./test/stubs/_site/templateMapCollection/test1/index.html"
+    "./test/stubs/_site/templateMapCollection/test1/index.html",
   );
 });
 
@@ -422,7 +422,7 @@
     "./test/stubs/templateMapCollection/paged-tag.md",
     "./test/stubs/",
     "./test/stubs/_site",
-    eleventyConfig
+    eleventyConfig,
   );
   await tm.add(pagedTmpl);
 
@@ -450,7 +450,7 @@
     "./test/stubs/templateMapCollection/paged-cfg.md",
     "./test/stubs/",
     "./test/stubs/_site",
-    eleventyConfig
+    eleventyConfig,
   );
   await tm.add(pagedTmpl);
 
@@ -480,7 +480,7 @@
     "./test/stubs/templateMapCollection/paged-cfg-permalink.md",
     "./test/stubs/",
     "./test/stubs/_site",
-    eleventyConfig
+    eleventyConfig,
   );
   await tm.add(pagedTmpl);
 
@@ -516,7 +516,7 @@
     "./test/stubs/templateMapCollection/paged-cfg-tagged.md",
     "./test/stubs/",
     "./test/stubs/_site",
-    eleventyConfig
+    eleventyConfig,
   );
   await tm.add(pagedTmpl);
 
@@ -549,7 +549,7 @@
     "./test/stubs/templateMapCollection/paged-cfg-tagged-apply-to-all.md",
     "./test/stubs/",
     "./test/stubs/_site",
-    eleventyConfig
+    eleventyConfig,
   );
   await tm.add(pagedTmpl);
 
@@ -583,7 +583,7 @@
     "./test/stubs/templateMapCollection/paged-cfg-tagged-permalink.md",
     "./test/stubs/",
     "./test/stubs/_site",
-    eleventyConfig
+    eleventyConfig,
   );
   await tm.add(pagedTmpl);
 
@@ -614,7 +614,7 @@
     "./test/stubs/templateMapCollection/paged-cfg-tagged-permalink-apply-to-all.md",
     "./test/stubs/",
     "./test/stubs/_site",
-    eleventyConfig
+    eleventyConfig,
   );
   await tm.add(pagedTmpl);
 
@@ -634,7 +634,7 @@
     "./test/stubs/templateMapCollection/testWithLayout.md",
     "./test/stubs/",
     "./test/stubs/_site",
-    eleventyConfig
+    eleventyConfig,
   );
 
   await tm.add(tmplLayout);
@@ -662,14 +662,14 @@
     "./test/stubs/templateMapCollection/paged-tag-dogs-templateContent.md",
     "./test/stubs/",
     "./test/stubs/_site",
-    eleventyConfig
+    eleventyConfig,
   );
   await tm.add(pagedTmpl);
 
   await tm.cache();
 
   let pagedMapEntry = tm.getMapEntryForInputPath(
-    "./test/stubs/templateMapCollection/paged-tag-dogs-templateContent.md"
+    "./test/stubs/templateMapCollection/paged-tag-dogs-templateContent.md",
   );
 
   let templates = await getRenderedTmpls(pagedMapEntry.template, pagedMapEntry.data);
@@ -681,13 +681,13 @@
     templates[0].templateContent.trim(),
     `<p>Before</p>
 <h1>Test 1</h1>
-<p>After</p>`
+<p>After</p>`,
   );
   t.is(
     templates[1].templateContent.trim(),
     `<p>Before</p>
 <h1>Test 4</h1>
-<p>After</p>`
+<p>After</p>`,
   );
 });
 
@@ -708,14 +708,14 @@
     "./test/stubs/templateMapCollection/paged-tag-dogs-templateContent-alias.md",
     "./test/stubs/",
     "./test/stubs/_site",
-    eleventyConfig
+    eleventyConfig,
   );
   await tm.add(pagedTmpl);
 
   await tm.cache();
 
   let pagedMapEntry = tm.getMapEntryForInputPath(
-    "./test/stubs/templateMapCollection/paged-tag-dogs-templateContent-alias.md"
+    "./test/stubs/templateMapCollection/paged-tag-dogs-templateContent-alias.md",
   );
 
   let templates = await getRenderedTmpls(pagedMapEntry.template, pagedMapEntry.data);
@@ -726,7 +726,7 @@
     `<p>Before</p>
 <h1>Test 1</h1>
 <h1>Test 4</h1>
-<p>After</p>`
+<p>After</p>`,
   );
 });
 
@@ -752,7 +752,7 @@
     "./test/stubs/tagged-pagination-multiples/test.njk",
     "./test/stubs/",
     "./test/stubs/_site",
-    eleventyConfig
+    eleventyConfig,
   );
   await tm.add(pagedTmpl);
 
@@ -846,7 +846,7 @@
     "./test/stubs/collection-layout-wrap.njk",
     "./test/stubs/",
     "./test/stubs/_site",
-    eleventyConfig
+    eleventyConfig,
   );
   await tm.add(tmpl);
   t.is(await tmpl.render(await tmpl.getData()), "<div>Layout Test</div>");
@@ -866,7 +866,7 @@
     "./test/stubs/tagged-pagination-multiples-layout/test.njk",
     "./test/stubs/",
     "./test/stubs/_site",
-    eleventyConfig
+    eleventyConfig,
   );
   await tm.add(pagedTmpl);
 
@@ -891,7 +891,7 @@
     "./test/stubs/page-target-collections/tagpages.njk",
     "./test/stubs/",
     "./test/stubs/_site",
-    eleventyConfig
+    eleventyConfig,
   );
 
   await tm.add(pagedTmpl);
@@ -908,7 +908,7 @@
       })
       .map(function (entry) {
         return entry.templateContent.trim();
-      })
+      }),
   );
   t.deepEqual(collectionTagPagesTemplateContents, new Set(["post"]));
 });
@@ -926,7 +926,7 @@
     "./test/stubs/page-target-collections/tagpagesall.njk",
     "./test/stubs/",
     "./test/stubs/_site",
-    eleventyConfig
+    eleventyConfig,
   );
 
   await tm.add(pagedTmpl);
@@ -943,7 +943,7 @@
       })
       .map(function (entry) {
         return entry.templateContent.trim();
-      })
+      }),
   );
   t.deepEqual(collectionTagPagesTemplateContents, new Set(["post", "dog", "cat"]));
 });
@@ -961,7 +961,7 @@
     "./test/stubs/eleventyExcludeFromCollections.njk",
     "./test/stubs/",
     "./test/stubs/_site",
-    eleventyConfig
+    eleventyConfig,
   );
 
   await tm.add(excludedTmpl);
@@ -989,7 +989,7 @@
     "./test/stubs/eleventyExcludeFromCollectionsPermalinkFalse.njk",
     "./test/stubs/",
     "./test/stubs/_site",
-    eleventyConfig
+    eleventyConfig,
   );
 
   await tm.add(excludedTmpl);
@@ -1017,7 +1017,7 @@
     "./test/stubs/page-target-collections/paginateall.njk",
     "./test/stubs/",
     "./test/stubs/_site",
-    eleventyConfig
+    eleventyConfig,
   );
 
   await tm.add(pagedTmpl);
@@ -1030,19 +1030,19 @@
     collections.all.filter(function (entry) {
       return entry.inputPath.endsWith("test1.md");
     }).length,
-    1
+    1,
   );
   t.is(
     collections.all.filter(function (entry) {
       return entry.inputPath.endsWith("test2.md");
     }).length,
-    1
+    1,
   );
   t.is(
     collections.all.filter(function (entry) {
       return entry.inputPath.endsWith("paginateall.njk");
     }).length,
-    2
+    2,
   );
 
   let map = tm.getMap();
@@ -1069,13 +1069,13 @@
     "./test/stubs/page-target-collections/paginateall.njk",
     "./test/stubs/",
     "./test/stubs/_site",
-    eleventyConfig
+    eleventyConfig,
   );
   let tagPagesTmpl = await getNewTemplate(
     "./test/stubs/page-target-collections/tagpagesall.njk",
     "./test/stubs/",
     "./test/stubs/_site",
-    eleventyConfig
+    eleventyConfig,
   );
 
   await tm.add(pagedTmpl);
@@ -1098,7 +1098,7 @@
     "./test/stubs-475/transform-layout/transform-layout.njk",
     "./test/stubs-475/",
     "./test/stubs-475/_site",
-    eleventyConfig
+    eleventyConfig,
   );
 
   tmpl.addLinter(function (content, inputPath, outputPath) {
@@ -1156,13 +1156,13 @@
     "./test/stubs/permalink-conflicts/test1.md",
     "./test/stubs/",
     "./test/stubs/_site",
-    eleventyConfig
+    eleventyConfig,
   );
   let tmpl2 = await getNewTemplate(
     "./test/stubs/permalink-conflicts/test2.md",
     "./test/stubs/",
     "./test/stubs/_site",
-    eleventyConfig
+    eleventyConfig,
   );
 
   let tm = new TemplateMap(eleventyConfig);
@@ -1181,13 +1181,13 @@
     "./test/stubs/permalink-conflicts-false/test1.md",
     "./test/stubs/",
     "./test/stubs/_site",
-    eleventyConfig
+    eleventyConfig,
   );
   let tmpl2 = await getNewTemplate(
     "./test/stubs/permalink-conflicts-false/test2.md",
     "./test/stubs/",
     "./test/stubs/_site",
-    eleventyConfig
+    eleventyConfig,
   );
 
   let tm = new TemplateMap(eleventyConfig);
@@ -1205,13 +1205,13 @@
     "./test/stubs/permalink-conflicts/test1.md",
     "./test/stubs/",
     "./test/stubs/_site",
-    eleventyConfig
+    eleventyConfig,
   );
   let tmpl3 = await getNewTemplate(
     "./test/stubs/permalink-conflicts/test3.md",
     "./test/stubs/",
     "./test/stubs/_site",
-    eleventyConfig
+    eleventyConfig,
   );
 
   let tm = new TemplateMap(eleventyConfig);
@@ -1232,7 +1232,7 @@
     "./test/stubs/issue-522/excluded.md",
     "./test/stubs/",
     "./test/stubs/_site",
-    eleventyConfig
+    eleventyConfig,
   );
   await tm.add(tmplExcluded);
 
@@ -1240,7 +1240,7 @@
     "./test/stubs/issue-522/template.md",
     "./test/stubs/",
     "./test/stubs/_site",
-    eleventyConfig
+    eleventyConfig,
   );
 
   await tm.add(tmpl);
@@ -1248,13 +1248,9 @@
   let map = tm.getMap();
   t.falsy(map[0].data.collections);
 
-<<<<<<< HEAD
   let [deps] = tm.getFullTemplateMapOrder();
   t.deepEqual(deps, [
-=======
-  t.deepEqual(tm.getMappedDependencies(), [
     "./test/stubs/issue-522/excluded.md",
->>>>>>> a60112c9
     "./test/stubs/issue-522/template.md",
     "___TAG___all",
   ]);
@@ -1275,7 +1271,7 @@
     "./test/stubs/permalink-build/permalink-build.md",
     "./test/stubs/",
     "./test/stubs/_site",
-    eleventyConfig
+    eleventyConfig,
   );
 
   await tm.add(tmplLayout);
@@ -1295,7 +1291,7 @@
     "./test/stubs/permalink-nobuild/permalink-nobuild.md",
     "./test/stubs/",
     "./test/stubs/_site",
-    eleventyConfig
+    eleventyConfig,
   );
 
   await tm.add(tmpl);
@@ -1310,7 +1306,7 @@
     },
     {
       instanceOf: TemplateContentUnrenderedTemplateError,
-    }
+    },
   );
 });
 
@@ -1339,7 +1335,7 @@
     "./test/stubs-layouts-event/page.md",
     "./test/stubs-layouts-event/",
     "./test/stubs-layouts-event/_site",
-    eleventyConfig
+    eleventyConfig,
   );
 
   await tm.add(tmpl);
