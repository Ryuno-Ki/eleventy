const multimatch = require("multimatch");
const isGlob = require("is-glob");
const { TemplatePath } = require("@11ty/eleventy-utils");

const EleventyExtensionMap = require("./EleventyExtensionMap");
const EleventyBaseError = require("./EleventyBaseError");
const TemplatePassthrough = require("./TemplatePassthrough");

const debug = require("debug")("Eleventy:TemplatePassthroughManager");
const debugDev = require("debug")("Dev:Eleventy:TemplatePassthroughManager");

class TemplatePassthroughManagerConfigError extends EleventyBaseError {}
class TemplatePassthroughManagerCopyError extends EleventyBaseError {}

class TemplatePassthroughManager {
  constructor(eleventyConfig) {
    if (!eleventyConfig) {
      throw new TemplatePassthroughManagerConfigError(
        "Missing `config` argument."
      );
    }
    this.eleventyConfig = eleventyConfig;
    this.config = eleventyConfig.getConfig();
    this.reset();
  }

  reset() {
    this.count = 0;
    this.conflictMap = {};
    this.incrementalFile = null;
    debug("Resetting counts to 0");
  }

  set extensionMap(extensionMap) {
    this._extensionMap = extensionMap;
  }

  get extensionMap() {
    if (!this._extensionMap) {
      this._extensionMap = new EleventyExtensionMap([], this.config);
    }
    return this._extensionMap;
  }

  setOutputDir(outputDir) {
    this.outputDir = outputDir;
  }

  setInputDir(inputDir) {
    this.inputDir = inputDir;
  }

  setDryRun(isDryRun) {
    this.isDryRun = !!isDryRun;
  }

  setRunMode(runMode) {
    this.runMode = runMode;
  }

  setIncrementalFile(path) {
    if (path) {
      this.incrementalFile = path;
    }
  }

  _normalizePaths(path, outputPath, copyOptions = {}) {
    return {
      inputPath: TemplatePath.addLeadingDotSlash(path),
      outputPath: outputPath
        ? TemplatePath.stripLeadingDotSlash(outputPath)
        : true,
      copyOptions,
    };
  }

  getConfigPaths() {
    const paths = [];
    const pathsRaw = this.config.passthroughCopies || {};
    debug("`addPassthroughCopy` config API paths: %o", pathsRaw);
    for (const [inputPath, { outputPath, copyOptions }] of Object.entries(pathsRaw)) {
      paths.push(this._normalizePaths(inputPath, outputPath, copyOptions));
    }
    debug("`addPassthroughCopy` config API normalized paths: %o", paths);
    return paths;
  }

  getConfigPathGlobs() {
    return this.getConfigPaths().map((path) => {
      return TemplatePath.convertToRecursiveGlobSync(path.inputPath);
    });
  }

  getNonTemplatePaths(paths) {
    let matches = [];
    for (let path of paths) {
      if (!this.extensionMap.hasEngine(path)) {
        matches.push(path);
      }
    }

    return matches;
  }

  getCopyCount() {
    return this.count;
  }

  getTemplatePassthroughForPath(path, isIncremental = false) {
    let inst = new TemplatePassthrough(
      path,
      this.outputDir,
      this.inputDir,
      this.config
    );

    inst.setIsIncremental(isIncremental);
    inst.setDryRun(this.isDryRun);
    inst.setRunMode(this.runMode);

    return inst;
  }

  async copyPassthrough(pass) {
    if (!(pass instanceof TemplatePassthrough)) {
      throw new TemplatePassthroughManagerCopyError(
        "copyPassthrough expects an instance of TemplatePassthrough"
      );
    }

    let { inputPath } = pass.getPath();

    // TODO https://github.com/11ty/eleventy/issues/2452
    // De-dupe both the input and output paired together to avoid the case
    // where an input/output pair has been added via multiple passthrough methods (glob, file suffix, etc)
    // Probably start with the `filter` callback in recursive-copy but it only passes relative paths
    // See the note in TemplatePassthrough.js->write()

    // Also note that `recursive-copy` handles repeated overwrite copy to the same destination just fine.
    // e.g. `for(let j=0, k=1000; j<k; j++) { copy("coolkid.jpg", "_site/coolkid.jpg"); }`

    // Eventually we’ll want to move all of this to use Node’s fs.cp, which is experimental and only on Node 16+

    return pass
      .write()
      .then(({ count, map }) => {
        for (let src in map) {
          let dest = map[src];
          if (this.conflictMap[dest]) {
            if (src !== this.conflictMap[dest]) {
              throw new TemplatePassthroughManagerCopyError(
                `Multiple passthrough copy files are trying to write to the same output file (${dest}). ${src} and ${this.conflictMap[dest]}`
              );
            } else {
              // Multiple entries from the same source
              debug(
                "A passthrough copy entry (%o) caused the same file (%o) to be copied more than once to the output (%o). This is atomically safe but a waste of build resources.",
                inputPath,
                src,
                dest
              );
            }
          }

          debugDev(
            "Adding %o to passthrough copy conflict map, from %o",
            dest,
            src
          );

          this.conflictMap[dest] = src;
        }

        if (pass.isDryRun) {
          // We don’t count the skipped files as we need to iterate over them
          debug(
            "Skipped %o (either from --dryrun or --incremental)",
            inputPath
          );
        } else {
          if (count) {
            this.count += count;
          }
          debug("Copied %o (%d files)", inputPath, count || 0);
        }

        return {
          count,
          map,
        };
      })
      .catch(function (e) {
        return Promise.reject(
          new TemplatePassthroughManagerCopyError(
            `Having trouble copying '${inputPath}'`,
            e
          )
        );
      });
  }

  isPassthroughCopyFile(paths, changedFile) {
    // passthrough copy by non-matching engine extension (via templateFormats)
    for (let path of paths) {
      if (path === changedFile && !this.extensionMap.hasEngine(path)) {
        return true;
      }
    }

    for (let path of this.getConfigPaths()) {
      if (TemplatePath.startsWithSubPath(changedFile, path.inputPath)) {
        return path;
      }
      if (
        changedFile &&
        isGlob(path.inputPath) &&
        multimatch([changedFile], [path.inputPath]).length
      ) {
        return path;
      }
    }

    return false;
  }

  getAllNormalizedPaths(paths) {
    if (this.incrementalFile) {
      let isPassthrough = this.isPassthroughCopyFile(
        paths,
        this.incrementalFile
      );

      if (isPassthrough) {
        if (isPassthrough.outputPath) {
          return [
            this._normalizePaths(
              this.incrementalFile,
              isPassthrough.outputPath
            ),
          ];
        }

        return [this._normalizePaths(this.incrementalFile)];
      }
      return [];
    }

    const normalizedPaths = this.getConfigPaths();
    if (debug.enabled) {
      for (const path of normalizedPaths) {
        debug("TemplatePassthrough copying from config: %o", path);
      }
    }

    if (paths && paths.length) {
      const passthroughPaths = this.getNonTemplatePaths(paths);
      for (const path of passthroughPaths) {
        const normalizedPath = this._normalizePaths(path);
        normalizedPaths.push(normalizedPath);
      }
      if (debug.enabled) {
        for (const path of passthroughPaths) {
          const normalizedPath = this._normalizePaths(path);
          debug(
            `TemplatePassthrough copying from non-matching file extension: ${normalizedPath.inputPath}`
          );
        }
      }
    }

    return normalizedPaths;
  }

  // keys: output
  // values: input
  getAliasesFromPassthroughResults(result) {
    let entries = {};
    for (let entry of result) {
      for (let src in entry.map) {
        let dest = TemplatePath.stripLeadingSubPath(
          entry.map[src],
          this.outputDir
        );
        entries["/" + dest] = src;
      }
    }
    return entries;
  }

  // Performance note: these can actually take a fair bit of time, but aren’t a
  // bottleneck to eleventy. The copies are performed asynchronously and don’t affect eleventy
  // write times in a significant way.
  async copyAll(paths) {
    debug("TemplatePassthrough copy started.");
    let normalizedPaths = this.getAllNormalizedPaths(paths);

<<<<<<< HEAD
    let passthroughs = [];
    for (let path of normalizedPaths) {
      // if incrementalFile is set but it isn’t a passthrough copy, normalizedPaths will be an empty array
      let isIncremental = !!this.incrementalFile;
      passthroughs.push(
        this.getTemplatePassthroughForPath(path, isIncremental)
      );
    }
=======
    const passthroughs = normalizedPaths.map(path => this.getTemplatePassthroughForPath(path));
>>>>>>> 43986263

    return Promise.all(
      passthroughs.map((pass) => this.copyPassthrough(pass))
    ).then(async (result) => {
      await this.config.events.emit("eleventy.passthrough", {
        map: this.getAliasesFromPassthroughResults(result),
      });

      debug(`TemplatePassthrough copy finished. Current count: ${this.count}`);
      return result;
    });
  }
}

module.exports = TemplatePassthroughManager;<|MERGE_RESOLUTION|>--- conflicted
+++ resolved
@@ -78,7 +78,9 @@
     const paths = [];
     const pathsRaw = this.config.passthroughCopies || {};
     debug("`addPassthroughCopy` config API paths: %o", pathsRaw);
-    for (const [inputPath, { outputPath, copyOptions }] of Object.entries(pathsRaw)) {
+    for (const [inputPath, { outputPath, copyOptions }] of Object.entries(
+      pathsRaw
+    )) {
       paths.push(this._normalizePaths(inputPath, outputPath, copyOptions));
     }
     debug("`addPassthroughCopy` config API normalized paths: %o", paths);
@@ -294,18 +296,12 @@
     debug("TemplatePassthrough copy started.");
     let normalizedPaths = this.getAllNormalizedPaths(paths);
 
-<<<<<<< HEAD
-    let passthroughs = [];
-    for (let path of normalizedPaths) {
+    let passthroughs = normalizedPaths.map((path) => {
       // if incrementalFile is set but it isn’t a passthrough copy, normalizedPaths will be an empty array
       let isIncremental = !!this.incrementalFile;
-      passthroughs.push(
-        this.getTemplatePassthroughForPath(path, isIncremental)
-      );
-    }
-=======
-    const passthroughs = normalizedPaths.map(path => this.getTemplatePassthroughForPath(path));
->>>>>>> 43986263
+
+      return this.getTemplatePassthroughForPath(path, isIncremental);
+    });
 
     return Promise.all(
       passthroughs.map((pass) => this.copyPassthrough(pass))
