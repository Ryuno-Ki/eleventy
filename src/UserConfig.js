--- conflicted
+++ resolved
@@ -44,16 +44,13 @@
     this.DateTime = DateTime;
     this.dynamicPermalinks = true;
     this.useGitIgnore = true;
-<<<<<<< HEAD
     this.globalData = {};
-=======
 
     this.benchmarks = {};
   }
 
   resetOnWatch() {
     this.benchmarks = {};
->>>>>>> ccadeb50
   }
 
   versionCheck(expected) {
@@ -329,10 +326,10 @@
     this.useGitIgnore = !!enabled;
   }
 
-<<<<<<< HEAD
   setData(callbackOrObject) {
     this.configData = callbackOrObject;
-=======
+  }
+
   addShortcode(name, callback) {
     debug("Adding universal shortcode %o", this.getNamespacedName(name));
     this.addNunjucksShortcode(name, callback);
@@ -446,7 +443,6 @@
       name,
       callback
     );
->>>>>>> ccadeb50
   }
 
   getMergingConfigObject() {
