<<<<<<< HEAD
import fs from "node:fs";
import path from "node:path";

import lodash from "@11ty/lodash-custom";
import { TemplatePath, isPlainObject } from "@11ty/eleventy-utils";
import debugUtil from "debug";

import merge from "./Util/Merge.js";
import unique from "./Util/Unique.js";
import TemplateGlob from "./TemplateGlob.js";
import EleventyExtensionMap from "./EleventyExtensionMap.js";
import EleventyBaseError from "./EleventyBaseError.js";
import TemplateDataInitialGlobalData from "./TemplateDataInitialGlobalData.js";
import { EleventyImport, EleventyLoadContent } from "./Util/Require.js";

const { set: lodashSet, get: lodashGet } = lodash;
const debugWarn = debugUtil("Eleventy:Warnings");
const debug = debugUtil("Eleventy:TemplateData");
const debugDev = debugUtil("Dev:Eleventy:TemplateData");
=======
const fs = require("graceful-fs");
const util = require("util");
const fsReadFile = util.promisify(fs.readFile);
const fsExists = util.promisify(fs.exists);
const fsStat = util.promisify(fs.stat);
const path = require("path");
const { set: lodashset, get: lodashget } = require("@11ty/lodash-custom");
const { TemplatePath, isPlainObject } = require("@11ty/eleventy-utils");

const merge = require("./Util/Merge");
const unique = require("./Util/Unique");
const TemplateGlob = require("./TemplateGlob");
const EleventyExtensionMap = require("./EleventyExtensionMap");
const EleventyBaseError = require("./EleventyBaseError");
const TemplateDataInitialGlobalData = require("./TemplateDataInitialGlobalData");
const { EleventyRequire } = require("./Util/Require");

const debugWarn = require("debug")("Eleventy:Warnings");
const debug = require("debug")("Eleventy:TemplateData");
const debugDev = require("debug")("Dev:Eleventy:TemplateData");
>>>>>>> c19d7c23

class FSExistsCache {
  constructor() {
    this._cache = new Map();
  }
  has(path) {
    return this._cache.has(path);
  }
  async exists(path) {
    let exists = this._cache.get(path);
    if (!this.has(path)) {
      exists = await fsExists(path);
      this._cache.set(path, exists);
    }
    return exists;
  }
  markExists(path, value = true) {
    this._cache.set(path, !!value);
  }
}

class TemplateDataConfigError extends EleventyBaseError {}
class TemplateDataParseError extends EleventyBaseError {}

class TemplateData {
  constructor(inputDir, eleventyConfig) {
    if (!eleventyConfig) {
      throw new TemplateDataConfigError("Missing `config`.");
    }
    this.eleventyConfig = eleventyConfig;
    this.config = this.eleventyConfig.getConfig();
    this.benchmarks = {
      data: this.config.benchmarkManager.get("Data"),
      aggregate: this.config.benchmarkManager.get("Aggregate"),
    };

    this.inputDirNeedsCheck = false;
    this.setInputDir(inputDir);

    this.rawImports = {};
    this.globalData = null;
    this.templateDirectoryData = {};
    this.isEsm = false;

    // It's common for data files not to exist, so we avoid going to the FS to
    // re-check if they do via a quick-and-dirty cache.
    this._fsExistsCache = new FSExistsCache();

    this.initialGlobalData = new TemplateDataInitialGlobalData(this.eleventyConfig);
  }

  setFileSystemSearch(fileSystemSearch) {
    this.fileSystemSearch = fileSystemSearch;
  }

  setGlobalDataDirectories(dirsObject) {
    this.directories = dirsObject;
  }

  setProjectUsingEsm(isEsmProject) {
    this.isEsm = !!isEsmProject;
  }

  get extensionMap() {
    if (!this._extensionMap) {
      this._extensionMap = new EleventyExtensionMap([], this.eleventyConfig);
    }
    return this._extensionMap;
  }

  set extensionMap(map) {
    this._extensionMap = map;
  }

  get environmentVariables() {
    return this._env;
  }

  set environmentVariables(env) {
    this._env = env;
  }

  /* Used by tests */
  _setConfig(config) {
    this.config = config;
  }

  setInputDir(inputDir) {
    this.inputDirNeedsCheck = true;
    this.inputDir = inputDir;
    this.dataDir = this.config.dir.data
      ? TemplatePath.join(inputDir, this.config.dir.data)
      : inputDir;
  }

  async getRawImports() {
    try {
      this.rawImports[this.config.keys.package] = await EleventyImport("package.json", "json");
    } catch (e) {
      let pkgPath = TemplatePath.absolutePath("package.json");
      debug("Could not find and/or require package.json for data preprocessing at %o", pkgPath);
    }

    return this.rawImports;
  }

  getDataDir() {
    return this.dataDir;
  }

  clearData() {
    this.globalData = null;
    this.configApiGlobalData = null;
    this.templateDirectoryData = {};
  }

  _getGlobalDataGlobByExtension(dir, extension) {
    return TemplateGlob.normalizePath(
      dir,
      "/",
      this.config.dir.data !== "." ? this.config.dir.data : "",
      `/**/*.${extension}`
    );
  }

  async _checkInputDir() {
    if (this.inputDirNeedsCheck) {
      let globalPathStat = await fsStat(this.inputDir);

      if (!globalPathStat.isDirectory()) {
        throw new Error("Could not find data path directory: " + this.inputDir);
      }

      this.inputDirNeedsCheck = false;
    }
  }

  async getInputDir() {
    let dir = ".";

    if (this.inputDir) {
      await this._checkInputDir();
      dir = this.inputDir;
    }

    return dir;
  }

  // This is a backwards compatibility helper with the old `jsDataFileSuffix` configuration API
  getDataFileSuffixes() {
    // New API
    if (Array.isArray(this.config.dataFileSuffixes)) {
      return this.config.dataFileSuffixes;
    }

    // Backwards compatibility
    if (this.config.jsDataFileSuffix) {
      let suffixes = [];
      suffixes.push(this.config.jsDataFileSuffix); // e.g. filename.11tydata.json
      suffixes.push(""); // suffix-less for free with old API, e.g. filename.json
      return suffixes;
    }
    return []; // if both of these entries are set to false, use no files
  }

  // This is used exclusively for --watch and --serve chokidar targets
  async getTemplateDataFileGlob() {
    let suffixes = this.getDataFileSuffixes();
    let globSuffixesWithLeadingDot = new Set();
    globSuffixesWithLeadingDot.add("json"); // covers .11tydata.json too
    let globSuffixesWithoutLeadingDot = new Set();

    // Typically using [ '.11tydata', '' ] suffixes to find data files
    for (let suffix of suffixes) {
      // TODO the `suffix` truthiness check is purely for backwards compat?
      if (suffix && typeof suffix === "string") {
        if (suffix.startsWith(".")) {
          // .suffix.js
          globSuffixesWithLeadingDot.add(`${suffix.slice(1)}.mjs`);
          globSuffixesWithLeadingDot.add(`${suffix.slice(1)}.cjs`);
          globSuffixesWithLeadingDot.add(`${suffix.slice(1)}.js`);
        } else {
          // "suffix.js" without leading dot
          globSuffixesWithoutLeadingDot.add(`${suffix || ""}.mjs`);
          globSuffixesWithoutLeadingDot.add(`${suffix || ""}.cjs`);
          globSuffixesWithoutLeadingDot.add(`${suffix || ""}.js`);
        }
      }
    }

    // Configuration Data Extensions e.g. yaml
    if (this.hasUserDataExtensions()) {
      for (let extension of this.getUserDataExtensions()) {
        globSuffixesWithLeadingDot.add(extension); // covers .11tydata.{extension} too
      }
    }

    let dir = await this.getInputDir();
    let paths = [];
    if (globSuffixesWithLeadingDot.size > 0) {
      paths.push(`${dir}/**/*.{${Array.from(globSuffixesWithLeadingDot).join(",")}}`);
    }
    if (globSuffixesWithoutLeadingDot.size > 0) {
      paths.push(`${dir}/**/*{${Array.from(globSuffixesWithoutLeadingDot).join(",")}}`);
    }

    return TemplatePath.addLeadingDotSlashArray(paths);
  }

  // For spidering dependencies
  // TODO Can we reuse getTemplateDataFileGlob instead? Maybe just filter off the .json files before scanning for dependencies
  async getTemplateJavaScriptDataFileGlob() {
    let dir = await this.getInputDir();

    let paths = [];
    let suffixes = this.getDataFileSuffixes();
    for (let suffix of suffixes) {
      if (suffix) {
        // TODO this check is purely for backwards compat and I kinda feel like it shouldn’t be here
        // paths.push(`${dir}/**/*${suffix || ""}.cjs`); // Same as above
        paths.push(`${dir}/**/*${suffix || ""}.js`);
      }
    }

    return TemplatePath.addLeadingDotSlashArray(paths);
  }

  async getGlobalDataGlob() {
    let dir = await this.getInputDir();

    let extGlob = this.getGlobalDataExtensionPriorities().join(",");
    return [this._getGlobalDataGlobByExtension(dir, "{" + extGlob + "}")];
  }

  getWatchPathCache() {
    return this.pathCache;
  }

  getGlobalDataExtensionPriorities() {
    return this.getUserDataExtensions().concat(["json", "mjs", "cjs", "js"]);
  }

  static calculateExtensionPriority(path, priorities) {
    for (let i = 0; i < priorities.length; i++) {
      let ext = priorities[i];
      if (path.endsWith(ext)) {
        return i;
      }
    }
    return priorities.length;
  }

  async getGlobalDataFiles() {
    let priorities = this.getGlobalDataExtensionPriorities();

    let fsBench = this.benchmarks.aggregate.get("Searching the file system (data)");
    fsBench.before();
    let globs = await this.getGlobalDataGlob();
    let paths = await this.fileSystemSearch.search("global-data", globs);
    fsBench.after();

    // sort paths according to extension priorities
    // here we use reverse ordering, because paths with bigger index in array will override the first ones
    // example [path/file.json, path/file.js] here js will override json
    paths = paths.sort((first, second) => {
      let p1 = TemplateData.calculateExtensionPriority(first, priorities);
      let p2 = TemplateData.calculateExtensionPriority(second, priorities);
      if (p1 < p2) {
        return -1;
      }
      if (p1 > p2) {
        return 1;
      }
      return 0;
    });

    this.pathCache = paths;
    return paths;
  }

  getObjectPathForDataFile(dataFilePath) {
    let reducedPath = TemplatePath.stripLeadingSubPath(dataFilePath, this.dataDir);
    let parsed = path.parse(reducedPath);
    let folders = parsed.dir ? parsed.dir.split("/") : [];
    folders.push(parsed.name);

    return folders;
  }

  async getAllGlobalData() {
    let globalData = {};
    let files = TemplatePath.addLeadingDotSlashArray(await this.getGlobalDataFiles());

    this.config.events.emit("eleventy.globalDataFiles", files);

    let dataFileConflicts = {};

    for (let j = 0, k = files.length; j < k; j++) {
      let data = await this.getDataValue(files[j]);
      let objectPathTarget = this.getObjectPathForDataFile(files[j]);

      // Since we're joining directory paths and an array is not usable as an objectkey since two identical arrays are not double equal,
      // we can just join the array by a forbidden character ("/"" is chosen here, since it works on Linux, Mac and Windows).
      // If at some point this isn't enough anymore, it would be possible to just use JSON.stringify(objectPathTarget) since that
      // is guaranteed to work but is signifivcantly slower.
      let objectPathTargetString = objectPathTarget.join(path.sep);

      // if two global files have the same path (but different extensions)
      // and conflict, let’s merge them.
      if (dataFileConflicts[objectPathTargetString]) {
        debugWarn(
          `merging global data from ${files[j]} with an already existing global data file (${dataFileConflicts[objectPathTargetString]}). Overriding existing keys.`
        );

        let oldData = lodashGet(globalData, objectPathTarget);
        data = TemplateData.mergeDeep(this.config, oldData, data);
      }

      dataFileConflicts[objectPathTargetString] = files[j];
      debug(`Found global data file ${files[j]} and adding as: ${objectPathTarget}`);
      lodashSet(globalData, objectPathTarget, data);
    }

    return globalData;
  }

  async getInitialGlobalData() {
    if (!this.configApiGlobalData) {
      this.configApiGlobalData = new Promise(async (resolve) => {
        let globalData = await this.initialGlobalData.getData();

        if (this.environmentVariables) {
          if (!("env" in globalData.eleventy)) {
            globalData.eleventy.env = {};
          }
          Object.assign(globalData.eleventy.env, this.environmentVariables);
        }

        if (this.directories) {
          if (!("directories" in globalData.eleventy)) {
            globalData.eleventy.directories = {};
          }
          Object.assign(globalData.eleventy.directories, this.directories);
        }

        resolve(globalData);
      });
    }

    return this.configApiGlobalData;
  }

  async getGlobalData() {
    let rawImports = await this.getRawImports();

    if (!this.globalData) {
      this.globalData = new Promise(async (resolve) => {
        let configApiGlobalData = await this.getInitialGlobalData();

        let globalJson = await this.getAllGlobalData();
        let mergedGlobalData = merge(globalJson, configApiGlobalData);

        // OK: Shallow merge when combining rawImports (pkg) with global data files
        resolve(Object.assign({}, mergedGlobalData, rawImports));
      });
    }

    return this.globalData;
  }

  /* Template and Directory data files */
  async combineLocalData(localDataPaths) {
    let localData = {};
    if (!Array.isArray(localDataPaths)) {
      localDataPaths = [localDataPaths];
    }

    // Filter out files we know don't exist to avoid overhead for checking
    const dataPaths = await Promise.all(
      localDataPaths.map((path) =>
        this._fsExistsCache.exists(path).then((exists) => {
          if (exists) return path;
          return false;
        })
      )
    );

    localDataPaths = dataPaths.filter((pathOrFalse) => {
      return pathOrFalse === false ? false : true;
    });

    this.config.events.emit("eleventy.dataFiles", localDataPaths);

    if (!localDataPaths.length) {
      return localData;
    }

    let dataSource = {};
    for (let path of localDataPaths) {
      let dataForPath = await this.getDataValue(path);
      if (!isPlainObject(dataForPath)) {
        debug(
          "Warning: Template and Directory data files expect an object to be returned, instead `%o` returned `%o`",
          path,
          dataForPath
        );
      } else {
        // clean up data for template/directory data files only.
        let cleanedDataForPath = TemplateData.cleanupData(dataForPath);
        for (let key in cleanedDataForPath) {
          if (dataSource.hasOwnProperty(key)) {
            debugWarn(
              "Local data files have conflicting data. Overwriting '%s' with data from '%s'. Previous data location was from '%s'",
              key,
              path,
              dataSource[key]
            );
          }
          dataSource[key] = path;
        }
        TemplateData.mergeDeep(this.config, localData, cleanedDataForPath);
      }
    }
    return localData;
  }

  async getTemplateDirectoryData(templatePath) {
    if (!this.templateDirectoryData[templatePath]) {
      let localDataPaths = await this.getLocalDataPaths(templatePath);
      let importedData = await this.combineLocalData(localDataPaths);

      this.templateDirectoryData[templatePath] = Object.assign({}, importedData);
    }
    return this.templateDirectoryData[templatePath];
  }

  getUserDataExtensions() {
    if (!this.config.dataExtensions) {
      return [];
    }

    // returning extensions in reverse order to create proper extension order
    // later added formats will override first ones
    return Array.from(this.config.dataExtensions.keys()).reverse();
  }

  getUserDataParser(extension) {
    return this.config.dataExtensions.get(extension);
  }

  isUserDataExtension(extension) {
    return this.config.dataExtensions && this.config.dataExtensions.has(extension);
  }

  hasUserDataExtensions() {
    return this.config.dataExtensions && this.config.dataExtensions.size > 0;
  }

<<<<<<< HEAD
  async _parseDataFile(path, parser, options = {}) {
=======
  async _loadFileContents(path, options = {}) {
    let rawInput;
    let encoding = "utf8";
    if ("encoding" in options) {
      encoding = options.encoding;
    }

    try {
      rawInput = await fsReadFile(path, encoding);
    } catch (e) {
      // if file does not exist, return nothing
    }

    // Can return a buffer, string, etc
    if (typeof rawInput === "string") {
      return rawInput.trim();
    }

    return rawInput;
  }

  async _parseDataFile(path, rawImports, ignoreProcessing, parser, options = {}) {
>>>>>>> c19d7c23
    let readFile = !("read" in options) || options.read === true;
    let rawInput;

    if (readFile) {
      rawInput = await EleventyLoadContent(path, options);
    }

    if (readFile && !rawInput) {
      return {};
    }

    try {
      if (readFile) {
        return parser(rawInput, path);
      } else {
        // path as a first argument is when `read: false`
        // path as a second argument is for consistency with `read: true` API
        return parser(path, path);
      }
    } catch (e) {
      throw new TemplateDataParseError(`Having trouble parsing data file ${path}`, e);
    }
  }

  // ignoreProcessing = false for global data files
  // ignoreProcessing = true for local data files
  async getDataValue(path) {
    let extension = TemplatePath.getExtension(path);

    if (extension === "js" || extension === "cjs" || extension === "mjs") {
      // JS data file or require’d JSON (no preprocessing needed)
      let localPath = TemplatePath.absolutePath(path);
      let exists = await this._fsExistsCache.exists(localPath);
      // Make sure that relative lookups benefit from cache
      this._fsExistsCache.markExists(path, exists);

      if (!exists) {
        return {};
      }

      let aggregateDataBench = this.benchmarks.aggregate.get("Data File");
      aggregateDataBench.before();
      let dataBench = this.benchmarks.data.get(`\`${path}\``);
      dataBench.before();

      let type = "cjs";
      if (extension === "mjs" || (extension === "js" && this.isEsm)) {
        type = "esm";
      }

      // We always need to use `import()`, as `require` isn’t available in ESM.
      let returnValue = await EleventyImport(localPath, type);

      // TODO special exception for Global data `permalink.js`
      // module.exports = (data) => `${data.page.filePathStem}/`; // Does not work
      // module.exports = () => ((data) => `${data.page.filePathStem}/`); // Works
      if (typeof returnValue === "function") {
        let configApiGlobalData = await this.getInitialGlobalData();
        returnValue = await returnValue(configApiGlobalData || {});
      }

      dataBench.after();
      aggregateDataBench.after();
      return returnValue;
    } else if (this.isUserDataExtension(extension)) {
      // Other extensions
      let { parser, options } = this.getUserDataParser(extension);

      return this._parseDataFile(path, parser, options);
    } else if (extension === "json") {
      // File to string, parse with JSON (preprocess)
      const parser = (content) => JSON.parse(content);
      return this._parseDataFile(path, parser);
    } else {
      throw new TemplateDataParseError(
        `Could not find an appropriate data parser for ${path}. Do you need to add a plugin to your config file?`
      );
    }
  }

  _pushExtensionsToPaths(paths, curpath, extensions) {
    for (let extension of extensions) {
      paths.push(curpath + "." + extension);
    }
  }

  _addBaseToPaths(paths, base, extensions, nonEmptySuffixesOnly = false) {
    let suffixes = this.getDataFileSuffixes();

    for (let suffix of suffixes) {
      suffix = suffix || "";

      if (nonEmptySuffixesOnly && suffix === "") {
        continue;
      }

      // data suffix
      if (suffix) {
        paths.push(base + suffix + ".js");
        paths.push(base + suffix + ".cjs");
        paths.push(base + suffix + ".mjs");
      }
      paths.push(base + suffix + ".json"); // default: .11tydata.json

      // inject user extensions
      this._pushExtensionsToPaths(paths, base + suffix, extensions);
    }
  }

  async getLocalDataPaths(templatePath) {
    let paths = [];
    let parsed = path.parse(templatePath);
    let inputDir = TemplatePath.addLeadingDotSlash(TemplatePath.normalize(this.inputDir));

    debugDev("getLocalDataPaths(%o)", templatePath);
    debugDev("parsed.dir: %o", parsed.dir);

    let userExtensions = this.getUserDataExtensions();

    if (parsed.dir) {
      let fileNameNoExt = this.extensionMap.removeTemplateExtension(parsed.base);

      // default dataSuffix: .11tydata, is appended in _addBaseToPaths
      debug("Using %o suffixes to find data files.", this.getDataFileSuffixes());

      // Template data file paths
      let filePathNoExt = parsed.dir + "/" + fileNameNoExt;
      this._addBaseToPaths(paths, filePathNoExt, userExtensions);

      // Directory data file paths
      let allDirs = TemplatePath.getAllDirs(parsed.dir);

      debugDev("allDirs: %o", allDirs);
      for (let dir of allDirs) {
        let lastDir = TemplatePath.getLastPathSegment(dir);
        let dirPathNoExt = dir + "/" + lastDir;

        if (inputDir) {
          debugDev("dirStr: %o; inputDir: %o", dir, inputDir);
        }
        if (!inputDir || (dir.startsWith(inputDir) && dir !== inputDir)) {
          if (this.config.dataFileDirBaseNameOverride) {
            let indexDataFile = dir + "/" + this.config.dataFileDirBaseNameOverride;
            this._addBaseToPaths(paths, indexDataFile, userExtensions, true);
          } else {
            this._addBaseToPaths(paths, dirPathNoExt, userExtensions);
          }
        }
      }

      // 0.11.0+ include root input dir files
      // if using `docs/` as input dir, looks for docs/docs.json et al
      if (inputDir) {
        let lastInputDir = TemplatePath.addLeadingDotSlash(
          TemplatePath.join(inputDir, TemplatePath.getLastPathSegment(inputDir))
        );

        // in root input dir, search for index.11tydata.json et al
        if (this.config.dataFileDirBaseNameOverride) {
          let indexDataFile =
            TemplatePath.getDirFromFilePath(lastInputDir) +
            "/" +
            this.config.dataFileDirBaseNameOverride;
          this._addBaseToPaths(paths, indexDataFile, userExtensions, true);
        } else if (lastInputDir !== "./") {
          this._addBaseToPaths(paths, lastInputDir, userExtensions);
        }
      }
    }

    debug("getLocalDataPaths(%o): %o", templatePath, paths);
    return unique(paths).reverse();
  }

  static mergeDeep(config, target, ...source) {
    if (config.dataDeepMerge) {
      return TemplateData.merge(target, ...source);
    } else {
      return Object.assign(target, ...source);
    }
  }

  static merge(target, ...source) {
    return merge(target, ...source);
  }

  static cleanupData(data) {
    if (isPlainObject(data) && "tags" in data) {
      if (typeof data.tags === "string") {
        data.tags = data.tags ? [data.tags] : [];
      } else if (data.tags === null) {
        data.tags = [];
      }

      // Deduplicate tags
      data.tags = [...new Set(data.tags)];
    }

    return data;
  }
}

export default TemplateData;<|MERGE_RESOLUTION|>--- conflicted
+++ resolved
@@ -1,6 +1,6 @@
-<<<<<<< HEAD
-import fs from "node:fs";
+import util from "node:util";
 import path from "node:path";
+import fs from "graceful-fs";
 
 import lodash from "@11ty/lodash-custom";
 import { TemplatePath, isPlainObject } from "@11ty/eleventy-utils";
@@ -14,32 +14,12 @@
 import TemplateDataInitialGlobalData from "./TemplateDataInitialGlobalData.js";
 import { EleventyImport, EleventyLoadContent } from "./Util/Require.js";
 
+const fsExists = util.promisify(fs.exists);
+const fsStat = util.promisify(fs.stat);
 const { set: lodashSet, get: lodashGet } = lodash;
 const debugWarn = debugUtil("Eleventy:Warnings");
 const debug = debugUtil("Eleventy:TemplateData");
 const debugDev = debugUtil("Dev:Eleventy:TemplateData");
-=======
-const fs = require("graceful-fs");
-const util = require("util");
-const fsReadFile = util.promisify(fs.readFile);
-const fsExists = util.promisify(fs.exists);
-const fsStat = util.promisify(fs.stat);
-const path = require("path");
-const { set: lodashset, get: lodashget } = require("@11ty/lodash-custom");
-const { TemplatePath, isPlainObject } = require("@11ty/eleventy-utils");
-
-const merge = require("./Util/Merge");
-const unique = require("./Util/Unique");
-const TemplateGlob = require("./TemplateGlob");
-const EleventyExtensionMap = require("./EleventyExtensionMap");
-const EleventyBaseError = require("./EleventyBaseError");
-const TemplateDataInitialGlobalData = require("./TemplateDataInitialGlobalData");
-const { EleventyRequire } = require("./Util/Require");
-
-const debugWarn = require("debug")("Eleventy:Warnings");
-const debug = require("debug")("Eleventy:TemplateData");
-const debugDev = require("debug")("Dev:Eleventy:TemplateData");
->>>>>>> c19d7c23
 
 class FSExistsCache {
   constructor() {
@@ -498,32 +478,7 @@
     return this.config.dataExtensions && this.config.dataExtensions.size > 0;
   }
 
-<<<<<<< HEAD
   async _parseDataFile(path, parser, options = {}) {
-=======
-  async _loadFileContents(path, options = {}) {
-    let rawInput;
-    let encoding = "utf8";
-    if ("encoding" in options) {
-      encoding = options.encoding;
-    }
-
-    try {
-      rawInput = await fsReadFile(path, encoding);
-    } catch (e) {
-      // if file does not exist, return nothing
-    }
-
-    // Can return a buffer, string, etc
-    if (typeof rawInput === "string") {
-      return rawInput.trim();
-    }
-
-    return rawInput;
-  }
-
-  async _parseDataFile(path, rawImports, ignoreProcessing, parser, options = {}) {
->>>>>>> c19d7c23
     let readFile = !("read" in options) || options.read === true;
     let rawInput;
 
