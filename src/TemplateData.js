const fs = require("fs-extra");
const fastglob = require("fast-glob");
const parsePath = require("parse-filepath");
const lodashset = require("lodash/set");
const lodashget = require("lodash/get");
const lodashUniq = require("lodash/uniq");
const merge = require("./Util/Merge");
const TemplateRender = require("./TemplateRender");
const TemplatePath = require("./TemplatePath");
const TemplateGlob = require("./TemplateGlob");
const EleventyExtensionMap = require("./EleventyExtensionMap");
const EleventyBaseError = require("./EleventyBaseError");
const bench = require("./BenchmarkManager").get("Data");
const config = require("./Config");
const debugWarn = require("debug")("Eleventy:Warnings");
const debug = require("debug")("Eleventy:TemplateData");
const debugDev = require("debug")("Dev:Eleventy:TemplateData");
const deleteRequireCache = require("./Util/DeleteRequireCache");

class TemplateDataParseError extends EleventyBaseError {}

class TemplateData {
  constructor(inputDir) {
    this.config = config.getConfig();
    this.dataTemplateEngine = this.config.dataTemplateEngine;

    this.inputDirNeedsCheck = false;
    this.setInputDir(inputDir);

    this.rawImports = {};
    this.globalData = null;
  }

  /* Used by tests */
  _setConfig(config) {
    this.config = config;
    this.dataTemplateEngine = this.config.dataTemplateEngine;
  }

  setInputDir(inputDir) {
    this.inputDirNeedsCheck = true;
    this.inputDir = inputDir;
    this.dataDir = this.config.dir.data
      ? TemplatePath.join(inputDir, this.config.dir.data)
      : inputDir;
  }

  setDataTemplateEngine(engineName) {
    this.dataTemplateEngine = engineName;
  }

  getRawImports() {
    let pkgPath = TemplatePath.absolutePath("package.json");

    try {
      this.rawImports[this.config.keys.package] = require(pkgPath);
    } catch (e) {
      debug(
        "Could not find and/or require package.json for data preprocessing at %o",
        pkgPath
      );
    }

    return this.rawImports;
  }

  getDataDir() {
    return this.dataDir;
  }

  clearData() {
    this.globalData = null;
  }

  async cacheData() {
    this.clearData();

    return this.getData();
  }

  _getGlobalDataGlobByExtension(dir, extension) {
    return TemplateGlob.normalizePath(
      dir,
      "/",
      this.config.dir.data !== "." ? this.config.dir.data : "",
      `/**/*.${extension}`
    );
  }

  async _checkInputDir() {
    if (this.inputDirNeedsCheck) {
      let globalPathStat = await fs.stat(this.inputDir);

      if (!globalPathStat.isDirectory()) {
        throw new Error("Could not find data path directory: " + this.inputDir);
      }

      this.inputDirNeedsCheck = false;
    }
  }

  async getInputDir() {
    let dir = ".";

    if (this.inputDir) {
      await this._checkInputDir();
      dir = this.inputDir;
    }

    return dir;
  }

  async getTemplateDataFileGlob() {
    let dir = await this.getInputDir();
    let paths = [
      `${dir}/**/*.json`, // covers .11tydata.json too
      `${dir}/**/*${this.config.jsDataFileSuffix}.cjs`,
      `${dir}/**/*${this.config.jsDataFileSuffix}.js`
    ];

    if (this.hasUserDataExtensions()) {
      let userPaths = this.getUserDataExtensions().map(
        extension => `${dir}/**/*.${extension}` // covers .11tydata.{extension} too
      );
      paths = userPaths.concat(paths);
    }

    return TemplatePath.addLeadingDotSlashArray(paths);
  }

  async getTemplateJavaScriptDataFileGlob() {
    let dir = await this.getInputDir();
    return TemplatePath.addLeadingDotSlashArray([
      `${dir}/**/*${this.config.jsDataFileSuffix}.js`
    ]);
  }

  async getGlobalDataGlob() {
    let dir = await this.getInputDir();

    let extGlob = this.getGlobalDataExtensionPriorities().join("|");
    return [this._getGlobalDataGlobByExtension(dir, "(" + extGlob + ")")];
  }

  getWatchPathCache() {
    return this.pathCache;
  }

  getGlobalDataExtensionPriorities() {
    return this.getUserDataExtensions().concat(["json", "cjs", "js"]);
  }

  static calculateExtensionPriority(path, priorities) {
    for (let i = 0; i < priorities.length; i++) {
      let ext = priorities[i];
      if (path.endsWith(ext)) {
        return i;
      }
    }
    return priorities.length;
  }

  async getGlobalDataFiles() {
    let priorities = this.getGlobalDataExtensionPriorities();

    let paths = await fastglob(await this.getGlobalDataGlob(), {
      caseSensitiveMatch: false,
      dot: true
    });

    // sort paths according to extension priorities
    // here we use reverse ordering, because paths with bigger index in array will override the first ones
    // example [path/file.json, path/file.js] here js will override json
    paths = paths.sort((first, second) => {
      let p1 = TemplateData.calculateExtensionPriority(first, priorities);
      let p2 = TemplateData.calculateExtensionPriority(second, priorities);
      if (p1 < p2) {
        return -1;
      }
      if (p1 > p2) {
        return 1;
      }
      return 0;
    });

    this.pathCache = paths;
    return paths;
  }

  getObjectPathForDataFile(path) {
    let reducedPath = TemplatePath.stripLeadingSubPath(path, this.dataDir);
    let parsed = parsePath(reducedPath);
    let folders = parsed.dir ? parsed.dir.split("/") : [];
    folders.push(parsed.name);

    return folders.join(".");
  }

  async getAllGlobalData() {
    let rawImports = this.getRawImports();
    let globalData = {};
    let files = TemplatePath.addLeadingDotSlashArray(
      await this.getGlobalDataFiles()
    );

    let dataFileConflicts = {};

    for (let j = 0, k = files.length; j < k; j++) {
      let objectPathTarget = await this.getObjectPathForDataFile(files[j]);
      let data = await this.getDataValue(files[j], rawImports);

      // if two global files have the same path (but different extensions)
      // and conflict, let’s merge them.
      if (dataFileConflicts[objectPathTarget]) {
        debugWarn(
          `merging global data from ${files[j]} with an already existing global data file (${dataFileConflicts[objectPathTarget]}). Overriding existing keys.`
        );

        let oldData = lodashget(globalData, objectPathTarget);
        data = TemplateData.mergeDeep(this.config, oldData, data);
      }

      dataFileConflicts[objectPathTarget] = files[j];
      debug(`Found global data file ${files[j]} and adding as: ${objectPathTarget}`);
      lodashset(globalData, objectPathTarget, data);
    }

    return globalData;
  }

  async getData() {
    let rawImports = this.getRawImports();

    if (!this.globalData) {
      let globalJson = await this.getAllGlobalData();

      // OK: Shallow merge when combining rawImports (pkg) with global data files
      this.globalData = Object.assign({}, globalJson, rawImports);
    }

    return this.globalData;
  }

  /* Template and Directory data files */
  async combineLocalData(localDataPaths) {
    let localData = {};
    if (!Array.isArray(localDataPaths)) {
      localDataPaths = [localDataPaths];
    }
    for (let path of localDataPaths) {
      // clean up data for template/directory data files only.
      let dataForPath = await this.getDataValue(path, null, true);
      let cleanedDataForPath = TemplateData.cleanupData(dataForPath);
      TemplateData.mergeDeep(this.config, localData, cleanedDataForPath);
      // debug("`combineLocalData` (iterating) for %o: %O", path, localData);
    }
    return localData;
  }

  async getLocalData(templatePath) {
    let localDataPaths = await this.getLocalDataPaths(templatePath);
    let importedData = await this.combineLocalData(localDataPaths);
    let globalData = await this.getData();

    // OK-ish: shallow merge when combining template/data dir files with global data files
    let localData = Object.assign({}, globalData, importedData);
    // debug("`getLocalData` for %o: %O", templatePath, localData);
    return localData;
  }

  getUserDataExtensions() {
    if (!this.config.dataExtensions) {
      return [];
    }

    // returning extensions in reverse order to create proper extension order
    // later added formats will override first ones
    return Array.from(this.config.dataExtensions.keys()).reverse();
  }

  getUserDataParser(extension) {
    return this.config.dataExtensions.get(extension);
  }

  isUserDataExtension(extension) {
    return (
      this.config.dataExtensions && this.config.dataExtensions.has(extension)
    );
  }

  hasUserDataExtensions() {
    return this.config.dataExtensions && this.config.dataExtensions.size > 0;
  }

  async _loadFileContents(path) {
    let rawInput;
    try {
      rawInput = await fs.readFile(path, "utf-8");
    } catch (e) {
      // if file does not exist, return nothing
    }
    return rawInput;
  }

  async _parseDataFile(path, rawImports, ignoreProcessing, parser) {
    let rawInput = await this._loadFileContents(path);
    let engineName = this.dataTemplateEngine;

    if (!rawInput) {
      return {};
    }

    if (ignoreProcessing || engineName === false) {
      try {
        return parser(rawInput);
      } catch (e) {
        throw new TemplateDataParseError(
          `Having trouble parsing data file ${path}`,
          e
        );
      }
    } else {
      let fn = await new TemplateRender(engineName).getCompiledTemplate(
        rawInput
      );

      try {
        // pass in rawImports, don’t pass in global data, that’s what we’re parsing
        let raw = await fn(rawImports);
        return parser(raw);
      } catch (e) {
        throw new TemplateDataParseError(
          `Having trouble parsing data file ${path}`,
          e
        );
      }
    }
  }

  async getDataValue(path, rawImports, ignoreProcessing) {
    let extension = TemplatePath.getExtension(path);

    // ignoreProcessing = false for global data files
    // ignoreProcessing = true for local data files
    if (
      extension === "js" ||
      extension === "cjs" ||
      (extension === "json" && (ignoreProcessing || !this.dataTemplateEngine))
    ) {
      // JS data file or require’d JSON (no preprocessing needed)
      let localPath = TemplatePath.absolutePath(path);
      if (!(await fs.pathExists(localPath))) {
        return {};
      }

      let dataBench = bench.get(`\`${path}\``);
      dataBench.before();
      deleteRequireCache(localPath);

      let returnValue = require(localPath);
      if (typeof returnValue === "function") {
        returnValue = await returnValue();
      }

      dataBench.after();
      return returnValue;
    } else if (this.isUserDataExtension(extension)) {
      // Other extensions
      var parser = this.getUserDataParser(extension);
      return this._parseDataFile(path, rawImports, ignoreProcessing, parser);
    } else if (extension === "json") {
      // File to string, parse with JSON (preprocess)
      return this._parseDataFile(
        path,
        rawImports,
        ignoreProcessing,
        JSON.parse
      );
    } else {
      throw new TemplateDataParseError(
        `Could not find an appropriate data parser for ${path}. Do you need to add a plugin to your config file?`
      );
    }
  }

  _pushExtensionsToPaths(paths, curpath, extensions) {
    for (let extension of extensions) {
      paths.push(curpath + "." + extension);
    }
  }
  _addBaseToPaths(paths, base, extensions) {
    let dataSuffix = this.config.jsDataFileSuffix;

    // data suffix
    paths.push(base + dataSuffix + ".js");
    paths.push(base + dataSuffix + ".json");

    // inject user extensions
    this._pushExtensionsToPaths(paths, base + dataSuffix, extensions);

    // top level
    paths.push(base + ".json");
    this._pushExtensionsToPaths(paths, base, extensions);
  }

  async getLocalDataPaths(templatePath) {
    let paths = [];
    let parsed = parsePath(templatePath);
    let inputDir = TemplatePath.addLeadingDotSlash(
      TemplatePath.normalize(this.inputDir)
    );

    debugDev("getLocalDataPaths(%o)", templatePath);
    debugDev("parsed.dir: %o", parsed.dir);

    let userExtensions = this.getUserDataExtensions();

    if (parsed.dir) {
      let fileNameNoExt = EleventyExtensionMap.removeTemplateExtension(
        parsed.base
      );

      let filePathNoExt = parsed.dir + "/" + fileNameNoExt;
      let dataSuffix = this.config.jsDataFileSuffix;
      debug("Using %o to find data files.", dataSuffix);

<<<<<<< HEAD
      // data suffix
      paths.push(filePathNoExt + dataSuffix + ".js");
      paths.push(filePathNoExt + dataSuffix + ".cjs");
      paths.push(filePathNoExt + dataSuffix + ".json");
      // inject user extensions
      this._pushExtensionsToPaths(
        paths,
        filePathNoExt + dataSuffix,
        userExtensions
      );

      // top level
      paths.push(filePathNoExt + ".json");
      this._pushExtensionsToPaths(paths, filePathNoExt, userExtensions);
=======
      this._addBaseToPaths(paths, filePathNoExt, userExtensions);
>>>>>>> 9c13e4d0

      let allDirs = TemplatePath.getAllDirs(parsed.dir);

      debugDev("allDirs: %o", allDirs);
      for (let dir of allDirs) {
        let lastDir = TemplatePath.getLastPathSegment(dir);
        let dirPathNoExt = dir + "/" + lastDir;

<<<<<<< HEAD
        if (!inputDir) {
          // data suffix
          paths.push(dirPathNoExt + dataSuffix + ".js");
          paths.push(dirPathNoExt + dataSuffix + ".cjs");
          paths.push(dirPathNoExt + dataSuffix + ".json");
          this._pushExtensionsToPaths(
            paths,
            dirPathNoExt + dataSuffix,
            userExtensions
          );

          // top level
          paths.push(dirPathNoExt + ".json");
          this._pushExtensionsToPaths(paths, dirPathNoExt, userExtensions);
        } else {
          debugDev("dirStr: %o; inputDir: %o", dir, inputDir);
          if (dir.indexOf(inputDir) === 0 && dir !== inputDir) {
            // data suffix
            paths.push(dirPathNoExt + dataSuffix + ".js");
            paths.push(dirPathNoExt + dataSuffix + ".cjs");
            paths.push(dirPathNoExt + dataSuffix + ".json");
            this._pushExtensionsToPaths(
              paths,
              dirPathNoExt + dataSuffix,
              userExtensions
            );

            // top level
            paths.push(dirPathNoExt + ".json");
            this._pushExtensionsToPaths(paths, dirPathNoExt, userExtensions);
          }
=======
        if (inputDir) {
          debugDev("dirStr: %o; inputDir: %o", dir, inputDir);
        }
        if (!inputDir || (dir.indexOf(inputDir) === 0 && dir !== inputDir)) {
          this._addBaseToPaths(paths, dirPathNoExt, userExtensions);
        }
      }

      // 0.11.0+ include root input dir files
      // if using `docs/` as input dir, looks for docs/docs.json et al
      if (inputDir) {
        let lastInputDir = TemplatePath.addLeadingDotSlash(
          TemplatePath.join(inputDir, TemplatePath.getLastPathSegment(inputDir))
        );
        if (lastInputDir !== "./") {
          this._addBaseToPaths(paths, lastInputDir, userExtensions);
>>>>>>> 9c13e4d0
        }
      }
    }

    debug("getLocalDataPaths(%o): %o", templatePath, paths);
    return lodashUniq(paths).reverse();
  }

  static mergeDeep(config, target, ...source) {
    if (config.dataDeepMerge) {
      return TemplateData.merge(target, ...source);
    } else {
      return Object.assign(target, ...source);
    }
  }

  static merge(target, ...source) {
    return merge(target, ...source);
  }

  static cleanupData(data) {
    if ("tags" in data) {
      if (typeof data.tags === "string") {
        data.tags = data.tags ? [data.tags] : [];
      } else if (data.tags === null) {
        data.tags = [];
      }
    }

    return data;
  }
}

module.exports = TemplateData;<|MERGE_RESOLUTION|>--- conflicted
+++ resolved
@@ -388,11 +388,13 @@
       paths.push(curpath + "." + extension);
     }
   }
+
   _addBaseToPaths(paths, base, extensions) {
     let dataSuffix = this.config.jsDataFileSuffix;
 
     // data suffix
     paths.push(base + dataSuffix + ".js");
+    paths.push(base + dataSuffix + ".cjs");
     paths.push(base + dataSuffix + ".json");
 
     // inject user extensions
@@ -424,24 +426,7 @@
       let dataSuffix = this.config.jsDataFileSuffix;
       debug("Using %o to find data files.", dataSuffix);
 
-<<<<<<< HEAD
-      // data suffix
-      paths.push(filePathNoExt + dataSuffix + ".js");
-      paths.push(filePathNoExt + dataSuffix + ".cjs");
-      paths.push(filePathNoExt + dataSuffix + ".json");
-      // inject user extensions
-      this._pushExtensionsToPaths(
-        paths,
-        filePathNoExt + dataSuffix,
-        userExtensions
-      );
-
-      // top level
-      paths.push(filePathNoExt + ".json");
-      this._pushExtensionsToPaths(paths, filePathNoExt, userExtensions);
-=======
       this._addBaseToPaths(paths, filePathNoExt, userExtensions);
->>>>>>> 9c13e4d0
 
       let allDirs = TemplatePath.getAllDirs(parsed.dir);
 
@@ -450,39 +435,6 @@
         let lastDir = TemplatePath.getLastPathSegment(dir);
         let dirPathNoExt = dir + "/" + lastDir;
 
-<<<<<<< HEAD
-        if (!inputDir) {
-          // data suffix
-          paths.push(dirPathNoExt + dataSuffix + ".js");
-          paths.push(dirPathNoExt + dataSuffix + ".cjs");
-          paths.push(dirPathNoExt + dataSuffix + ".json");
-          this._pushExtensionsToPaths(
-            paths,
-            dirPathNoExt + dataSuffix,
-            userExtensions
-          );
-
-          // top level
-          paths.push(dirPathNoExt + ".json");
-          this._pushExtensionsToPaths(paths, dirPathNoExt, userExtensions);
-        } else {
-          debugDev("dirStr: %o; inputDir: %o", dir, inputDir);
-          if (dir.indexOf(inputDir) === 0 && dir !== inputDir) {
-            // data suffix
-            paths.push(dirPathNoExt + dataSuffix + ".js");
-            paths.push(dirPathNoExt + dataSuffix + ".cjs");
-            paths.push(dirPathNoExt + dataSuffix + ".json");
-            this._pushExtensionsToPaths(
-              paths,
-              dirPathNoExt + dataSuffix,
-              userExtensions
-            );
-
-            // top level
-            paths.push(dirPathNoExt + ".json");
-            this._pushExtensionsToPaths(paths, dirPathNoExt, userExtensions);
-          }
-=======
         if (inputDir) {
           debugDev("dirStr: %o; inputDir: %o", dir, inputDir);
         }
@@ -499,7 +451,6 @@
         );
         if (lastInputDir !== "./") {
           this._addBaseToPaths(paths, lastInputDir, userExtensions);
->>>>>>> 9c13e4d0
         }
       }
     }
