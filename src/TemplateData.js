import util from "node:util";
import path from "node:path";
import fs from "graceful-fs";

import lodash from "@11ty/lodash-custom";
import { TemplatePath, isPlainObject } from "@11ty/eleventy-utils";
import debugUtil from "debug";

import merge from "./Util/Merge.js";
import unique from "./Util/Unique.js";
import TemplateGlob from "./TemplateGlob.js";
import EleventyExtensionMap from "./EleventyExtensionMap.js";
import EleventyBaseError from "./EleventyBaseError.js";
import TemplateDataInitialGlobalData from "./TemplateDataInitialGlobalData.js";
import { EleventyImport, EleventyLoadContent } from "./Util/Require.js";

const fsExists = util.promisify(fs.exists);
const fsStat = util.promisify(fs.stat);
const { set: lodashSet, get: lodashGet } = lodash;
const debugWarn = debugUtil("Eleventy:Warnings");
const debug = debugUtil("Eleventy:TemplateData");
const debugDev = debugUtil("Dev:Eleventy:TemplateData");

class FSExistsCache {
  constructor() {
    this._cache = new Map();
  }
  has(path) {
    return this._cache.has(path);
  }
  async exists(path) {
    let exists = this._cache.get(path);
    if (!this.has(path)) {
      exists = await fsExists(path);
      this._cache.set(path, exists);
    }
    return exists;
  }
  markExists(path, value = true) {
    this._cache.set(path, !!value);
  }
}

class TemplateDataConfigError extends EleventyBaseError {}
class TemplateDataParseError extends EleventyBaseError {}

class TemplateData {
  constructor(inputDir, eleventyConfig) {
    if (!eleventyConfig) {
      throw new TemplateDataConfigError("Missing `config`.");
    }
    this.eleventyConfig = eleventyConfig;
    this.config = this.eleventyConfig.getConfig();
    this.benchmarks = {
      data: this.config.benchmarkManager.get("Data"),
      aggregate: this.config.benchmarkManager.get("Aggregate"),
    };

    this.inputDirNeedsCheck = false;
    this.setInputDir(inputDir);

    this.rawImports = {};
    this.globalData = null;
    this.templateDirectoryData = {};
    this.isEsm = false;

    // It's common for data files not to exist, so we avoid going to the FS to
    // re-check if they do via a quick-and-dirty cache.
    this._fsExistsCache = new FSExistsCache();

    this.initialGlobalData = new TemplateDataInitialGlobalData(this.eleventyConfig);
  }

  setFileSystemSearch(fileSystemSearch) {
    this.fileSystemSearch = fileSystemSearch;
  }

  setGlobalDataDirectories(dirsObject) {
    this.directories = dirsObject;
  }

  setProjectUsingEsm(isEsmProject) {
    this.isEsm = !!isEsmProject;
  }

  get extensionMap() {
    if (!this._extensionMap) {
      this._extensionMap = new EleventyExtensionMap([], this.eleventyConfig);
    }
    return this._extensionMap;
  }

  set extensionMap(map) {
    this._extensionMap = map;
  }

  get environmentVariables() {
    return this._env;
  }

  set environmentVariables(env) {
    this._env = env;
  }

  /* Used by tests */
  _setConfig(config) {
    this.config = config;
  }

  setInputDir(inputDir) {
    this.inputDirNeedsCheck = true;
    this.inputDir = inputDir;
    this.dataDir = this.config.dir.data
      ? TemplatePath.join(inputDir, this.config.dir.data)
      : inputDir;
  }

  async getRawImports() {
    try {
      this.rawImports[this.config.keys.package] = await EleventyImport("package.json", "json");
    } catch (e) {
      let pkgPath = TemplatePath.absolutePath("package.json");
      debug("Could not find and/or require package.json for data preprocessing at %o", pkgPath);
    }

    return this.rawImports;
  }

  getDataDir() {
    return this.dataDir;
  }

  clearData() {
    this.globalData = null;
    this.configApiGlobalData = null;
    this.templateDirectoryData = {};
  }

  _getGlobalDataGlobByExtension(dir, extension) {
    return TemplateGlob.normalizePath(
      dir,
      "/",
      this.config.dir.data !== "." ? this.config.dir.data : "",
      `/**/*.${extension}`
    );
  }

  async _checkInputDir() {
    if (this.inputDirNeedsCheck) {
      let globalPathStat = await fsStat(this.inputDir);

      if (!globalPathStat.isDirectory()) {
        throw new Error("Could not find data path directory: " + this.inputDir);
      }

      this.inputDirNeedsCheck = false;
    }
  }

  async getInputDir() {
    let dir = ".";

    if (this.inputDir) {
      await this._checkInputDir();
      dir = this.inputDir;
    }

    return dir;
  }

  // This is a backwards compatibility helper with the old `jsDataFileSuffix` configuration API
  getDataFileSuffixes() {
    // New API
    if (Array.isArray(this.config.dataFileSuffixes)) {
      return this.config.dataFileSuffixes;
    }

    // Backwards compatibility
    if (this.config.jsDataFileSuffix) {
      let suffixes = [];
      suffixes.push(this.config.jsDataFileSuffix); // e.g. filename.11tydata.json
      suffixes.push(""); // suffix-less for free with old API, e.g. filename.json
      return suffixes;
    }
    return []; // if both of these entries are set to false, use no files
  }

  // This is used exclusively for --watch and --serve chokidar targets
  async getTemplateDataFileGlob() {
    let suffixes = this.getDataFileSuffixes();
    let globSuffixesWithLeadingDot = new Set();
    globSuffixesWithLeadingDot.add("json"); // covers .11tydata.json too
    let globSuffixesWithoutLeadingDot = new Set();

    // Typically using [ '.11tydata', '' ] suffixes to find data files
    for (let suffix of suffixes) {
      // TODO the `suffix` truthiness check is purely for backwards compat?
      if (suffix && typeof suffix === "string") {
        if (suffix.startsWith(".")) {
          // .suffix.js
          globSuffixesWithLeadingDot.add(`${suffix.slice(1)}.mjs`);
          globSuffixesWithLeadingDot.add(`${suffix.slice(1)}.cjs`);
          globSuffixesWithLeadingDot.add(`${suffix.slice(1)}.js`);
        } else {
          // "suffix.js" without leading dot
          globSuffixesWithoutLeadingDot.add(`${suffix || ""}.mjs`);
          globSuffixesWithoutLeadingDot.add(`${suffix || ""}.cjs`);
          globSuffixesWithoutLeadingDot.add(`${suffix || ""}.js`);
        }
      }
    }

    // Configuration Data Extensions e.g. yaml
    if (this.hasUserDataExtensions()) {
      for (let extension of this.getUserDataExtensions()) {
        globSuffixesWithLeadingDot.add(extension); // covers .11tydata.{extension} too
      }
    }

    let dir = await this.getInputDir();
    let paths = [];
    if (globSuffixesWithLeadingDot.size > 0) {
      paths.push(`${dir}/**/*.{${Array.from(globSuffixesWithLeadingDot).join(",")}}`);
    }
    if (globSuffixesWithoutLeadingDot.size > 0) {
      paths.push(`${dir}/**/*{${Array.from(globSuffixesWithoutLeadingDot).join(",")}}`);
    }

    return TemplatePath.addLeadingDotSlashArray(paths);
  }

  // For spidering dependencies
  // TODO Can we reuse getTemplateDataFileGlob instead? Maybe just filter off the .json files before scanning for dependencies
  async getTemplateJavaScriptDataFileGlob() {
    let dir = await this.getInputDir();

    let paths = [];
    let suffixes = this.getDataFileSuffixes();
    for (let suffix of suffixes) {
      if (suffix) {
        // TODO this check is purely for backwards compat and I kinda feel like it shouldn’t be here
        // paths.push(`${dir}/**/*${suffix || ""}.cjs`); // Same as above
        paths.push(`${dir}/**/*${suffix || ""}.js`);
      }
    }

    return TemplatePath.addLeadingDotSlashArray(paths);
  }

  async getGlobalDataGlob() {
    let dir = await this.getInputDir();

    let extGlob = this.getGlobalDataExtensionPriorities().join(",");
    return [this._getGlobalDataGlobByExtension(dir, "{" + extGlob + "}")];
  }

  getWatchPathCache() {
    return this.pathCache;
  }

  getGlobalDataExtensionPriorities() {
    return this.getUserDataExtensions().concat(["json", "mjs", "cjs", "js"]);
  }

  static calculateExtensionPriority(path, priorities) {
    for (let i = 0; i < priorities.length; i++) {
      let ext = priorities[i];
      if (path.endsWith(ext)) {
        return i;
      }
    }
    return priorities.length;
  }

  async getGlobalDataFiles() {
    let priorities = this.getGlobalDataExtensionPriorities();

    let fsBench = this.benchmarks.aggregate.get("Searching the file system (data)");
    fsBench.before();
    let globs = await this.getGlobalDataGlob();
    let paths = await this.fileSystemSearch.search("global-data", globs);
    fsBench.after();

    // sort paths according to extension priorities
    // here we use reverse ordering, because paths with bigger index in array will override the first ones
    // example [path/file.json, path/file.js] here js will override json
    paths = paths.sort((first, second) => {
      let p1 = TemplateData.calculateExtensionPriority(first, priorities);
      let p2 = TemplateData.calculateExtensionPriority(second, priorities);
      if (p1 < p2) {
        return -1;
      }
      if (p1 > p2) {
        return 1;
      }
      return 0;
    });

    this.pathCache = paths;
    return paths;
  }

  getObjectPathForDataFile(dataFilePath) {
    let reducedPath = TemplatePath.stripLeadingSubPath(dataFilePath, this.dataDir);
    let parsed = path.parse(reducedPath);
    let folders = parsed.dir ? parsed.dir.split("/") : [];
    folders.push(parsed.name);

    return folders;
  }

  async getAllGlobalData() {
    let globalData = {};
    let files = TemplatePath.addLeadingDotSlashArray(await this.getGlobalDataFiles());

    this.config.events.emit("eleventy.globalDataFiles", files);

    let dataFileConflicts = {};

    for (let j = 0, k = files.length; j < k; j++) {
      let data = await this.getDataValue(files[j]);
      let objectPathTarget = this.getObjectPathForDataFile(files[j]);

      // Since we're joining directory paths and an array is not usable as an objectkey since two identical arrays are not double equal,
      // we can just join the array by a forbidden character ("/"" is chosen here, since it works on Linux, Mac and Windows).
      // If at some point this isn't enough anymore, it would be possible to just use JSON.stringify(objectPathTarget) since that
      // is guaranteed to work but is signifivcantly slower.
      let objectPathTargetString = objectPathTarget.join(path.sep);

      // if two global files have the same path (but different extensions)
      // and conflict, let’s merge them.
      if (dataFileConflicts[objectPathTargetString]) {
        debugWarn(
          `merging global data from ${files[j]} with an already existing global data file (${dataFileConflicts[objectPathTargetString]}). Overriding existing keys.`
        );

        let oldData = lodashGet(globalData, objectPathTarget);
        data = TemplateData.mergeDeep(this.config, oldData, data);
      }

      dataFileConflicts[objectPathTargetString] = files[j];
      debug(`Found global data file ${files[j]} and adding as: ${objectPathTarget}`);
      lodashSet(globalData, objectPathTarget, data);
    }

    return globalData;
  }

  async getInitialGlobalData() {
    if (!this.configApiGlobalData) {
      this.configApiGlobalData = new Promise(async (resolve) => {
        let globalData = await this.initialGlobalData.getData();

        if (this.environmentVariables) {
          if (!("env" in globalData.eleventy)) {
            globalData.eleventy.env = {};
          }
          Object.assign(globalData.eleventy.env, this.environmentVariables);
        }

        if (this.directories) {
          if (!("directories" in globalData.eleventy)) {
            globalData.eleventy.directories = {};
          }
          Object.assign(globalData.eleventy.directories, this.directories);
        }

        resolve(globalData);
      });
    }

    return this.configApiGlobalData;
  }

  async getGlobalData() {
    let rawImports = await this.getRawImports();

    if (!this.globalData) {
      this.globalData = new Promise(async (resolve) => {
        let configApiGlobalData = await this.getInitialGlobalData();

        let globalJson = await this.getAllGlobalData();
        let mergedGlobalData = merge(globalJson, configApiGlobalData);

        // OK: Shallow merge when combining rawImports (pkg) with global data files
        resolve(Object.assign({}, mergedGlobalData, rawImports));
      });
    }

    return this.globalData;
  }

  /* Template and Directory data files */
  async combineLocalData(localDataPaths) {
    let localData = {};
    if (!Array.isArray(localDataPaths)) {
      localDataPaths = [localDataPaths];
    }

    // Filter out files we know don't exist to avoid overhead for checking
    const dataPaths = await Promise.all(
      localDataPaths.map((path) =>
        this._fsExistsCache.exists(path).then((exists) => {
          if (exists) return path;
          return false;
        })
      )
    );

    localDataPaths = dataPaths.filter((pathOrFalse) => {
      return pathOrFalse === false ? false : true;
    });

    this.config.events.emit("eleventy.dataFiles", localDataPaths);

    if (!localDataPaths.length) {
      return localData;
    }

    let dataSource = {};
    for (let path of localDataPaths) {
      let dataForPath = await this.getDataValue(path);
      if (!isPlainObject(dataForPath)) {
        debug(
          "Warning: Template and Directory data files expect an object to be returned, instead `%o` returned `%o`",
          path,
          dataForPath
        );
      } else {
        // clean up data for template/directory data files only.
        let cleanedDataForPath = TemplateData.cleanupData(dataForPath);
        for (let key in cleanedDataForPath) {
          if (dataSource.hasOwnProperty(key)) {
            debugWarn(
              "Local data files have conflicting data. Overwriting '%s' with data from '%s'. Previous data location was from '%s'",
              key,
              path,
              dataSource[key]
            );
          }
          dataSource[key] = path;
        }
        TemplateData.mergeDeep(this.config, localData, cleanedDataForPath);
      }
    }
    return localData;
  }

  async getTemplateDirectoryData(templatePath) {
    if (!this.templateDirectoryData[templatePath]) {
      let localDataPaths = await this.getLocalDataPaths(templatePath);
      let importedData = await this.combineLocalData(localDataPaths);

      this.templateDirectoryData[templatePath] = Object.assign({}, importedData);
    }
    return this.templateDirectoryData[templatePath];
  }

  getUserDataExtensions() {
    if (!this.config.dataExtensions) {
      return [];
    }

    // returning extensions in reverse order to create proper extension order
    // later added formats will override first ones
    return Array.from(this.config.dataExtensions.keys()).reverse();
  }

  getUserDataParser(extension) {
    return this.config.dataExtensions.get(extension);
  }

  isUserDataExtension(extension) {
    return this.config.dataExtensions && this.config.dataExtensions.has(extension);
  }

  hasUserDataExtensions() {
    return this.config.dataExtensions && this.config.dataExtensions.size > 0;
  }

  async _parseDataFile(path, parser, options = {}) {
    let readFile = !("read" in options) || options.read === true;
    let rawInput;

    if (readFile) {
      rawInput = await EleventyLoadContent(path, options);
    }

    if (readFile && !rawInput) {
      return {};
    }

    try {
      if (readFile) {
        return parser(rawInput, path);
      } else {
        // path as a first argument is when `read: false`
        // path as a second argument is for consistency with `read: true` API
        return parser(path, path);
      }
    } catch (e) {
      throw new TemplateDataParseError(`Having trouble parsing data file ${path}`, e);
    }
  }

  // ignoreProcessing = false for global data files
  // ignoreProcessing = true for local data files
  async getDataValue(path) {
    let extension = TemplatePath.getExtension(path);

    if (extension === "js" || extension === "cjs" || extension === "mjs") {
      // JS data file or require’d JSON (no preprocessing needed)
      let localPath = TemplatePath.absolutePath(path);
      let exists = await this._fsExistsCache.exists(localPath);
      // Make sure that relative lookups benefit from cache
      this._fsExistsCache.markExists(path, exists);

      if (!exists) {
        return {};
      }

      let aggregateDataBench = this.benchmarks.aggregate.get("Data File");
      aggregateDataBench.before();
      let dataBench = this.benchmarks.data.get(`\`${path}\``);
      dataBench.before();

      let type = "cjs";
      if (extension === "mjs" || (extension === "js" && this.isEsm)) {
        type = "esm";
      }

      // We always need to use `import()`, as `require` isn’t available in ESM.
      let returnValue = await EleventyImport(localPath, type);

      // TODO special exception for Global data `permalink.js`
      // module.exports = (data) => `${data.page.filePathStem}/`; // Does not work
      // module.exports = () => ((data) => `${data.page.filePathStem}/`); // Works
      if (typeof returnValue === "function") {
        let configApiGlobalData = await this.getInitialGlobalData();
        returnValue = await returnValue(configApiGlobalData || {});
      }

      dataBench.after();
      aggregateDataBench.after();
      return returnValue;
    } else if (this.isUserDataExtension(extension)) {
      // Other extensions
      let { parser, options } = this.getUserDataParser(extension);

      return this._parseDataFile(path, parser, options);
    } else if (extension === "json") {
      // File to string, parse with JSON (preprocess)
      const parser = (content) => JSON.parse(content);
      return this._parseDataFile(path, parser);
    } else {
      throw new TemplateDataParseError(
        `Could not find an appropriate data parser for ${path}. Do you need to add a plugin to your config file?`
      );
    }
  }

  _pushExtensionsToPaths(paths, curpath, extensions) {
    for (let extension of extensions) {
      paths.push(curpath + "." + extension);
    }
  }

  _addBaseToPaths(paths, base, extensions, nonEmptySuffixesOnly = false) {
    let suffixes = this.getDataFileSuffixes();

    for (let suffix of suffixes) {
      suffix = suffix || "";

      if (nonEmptySuffixesOnly && suffix === "") {
        continue;
      }

      // data suffix
      if (suffix) {
        paths.push(base + suffix + ".js");
        paths.push(base + suffix + ".cjs");
        paths.push(base + suffix + ".mjs");
      }
      paths.push(base + suffix + ".json"); // default: .11tydata.json

      // inject user extensions
      this._pushExtensionsToPaths(paths, base + suffix, extensions);
    }
  }

  async getLocalDataPaths(templatePath) {
    let paths = [];
    let parsed = path.parse(templatePath);
    let inputDir = TemplatePath.addLeadingDotSlash(TemplatePath.normalize(this.inputDir));

    debugDev("getLocalDataPaths(%o)", templatePath);
    debugDev("parsed.dir: %o", parsed.dir);

    let userExtensions = this.getUserDataExtensions();

    if (parsed.dir) {
      let fileNameNoExt = this.extensionMap.removeTemplateExtension(parsed.base);

      // default dataSuffix: .11tydata, is appended in _addBaseToPaths
      debug("Using %o suffixes to find data files.", this.getDataFileSuffixes());

      // Template data file paths
      let filePathNoExt = parsed.dir + "/" + fileNameNoExt;
      this._addBaseToPaths(paths, filePathNoExt, userExtensions);

      // Directory data file paths
      let allDirs = TemplatePath.getAllDirs(parsed.dir);

      debugDev("allDirs: %o", allDirs);
      for (let dir of allDirs) {
        let lastDir = TemplatePath.getLastPathSegment(dir);
        let dirPathNoExt = dir + "/" + lastDir;

        if (inputDir) {
          debugDev("dirStr: %o; inputDir: %o", dir, inputDir);
        }
        if (!inputDir || (dir.startsWith(inputDir) && dir !== inputDir)) {
          if (this.config.dataFileDirBaseNameOverride) {
            let indexDataFile = dir + "/" + this.config.dataFileDirBaseNameOverride;
            this._addBaseToPaths(paths, indexDataFile, userExtensions, true);
          } else {
            this._addBaseToPaths(paths, dirPathNoExt, userExtensions);
          }
        }
      }

      // 0.11.0+ include root input dir files
      // if using `docs/` as input dir, looks for docs/docs.json et al
      if (inputDir) {
        let lastInputDir = TemplatePath.addLeadingDotSlash(
          TemplatePath.join(inputDir, TemplatePath.getLastPathSegment(inputDir))
        );

        // in root input dir, search for index.11tydata.json et al
        if (this.config.dataFileDirBaseNameOverride) {
          let indexDataFile =
            TemplatePath.getDirFromFilePath(lastInputDir) +
            "/" +
            this.config.dataFileDirBaseNameOverride;
          this._addBaseToPaths(paths, indexDataFile, userExtensions, true);
        } else if (lastInputDir !== "./") {
          this._addBaseToPaths(paths, lastInputDir, userExtensions);
        }
      }
    }

    debug("getLocalDataPaths(%o): %o", templatePath, paths);
    return unique(paths).reverse();
  }

  static mergeDeep(config, target, ...source) {
    if (config.dataDeepMerge) {
      return TemplateData.merge(target, ...source);
    } else {
      return Object.assign(target, ...source);
    }
  }

  static merge(target, ...source) {
    return merge(target, ...source);
  }

  static cleanupData(data) {
    if (isPlainObject(data) && "tags" in data) {
      if (typeof data.tags === "string") {
        data.tags = data.tags ? [data.tags] : [];
      } else if (data.tags === null) {
        data.tags = [];
      }

      // Deduplicate tags
      data.tags = [...new Set(data.tags)];
    }

    return data;
  }
<<<<<<< HEAD
=======

  getServerlessPathData() {
    if (
      this.configApiGlobalData &&
      this.configApiGlobalData.eleventy &&
      this.configApiGlobalData.eleventy.serverless &&
      this.configApiGlobalData.eleventy.serverless.path
    ) {
      return this.configApiGlobalData.eleventy.serverless.path;
    }
  }

  static getNormalizedExcludedCollections(data) {
    let excludes = [];
    if ("eleventyExcludeFromCollections" in data) {
      if (data.eleventyExcludeFromCollections !== true) {
        if (Array.isArray(data.eleventyExcludeFromCollections)) {
          excludes = data.eleventyExcludeFromCollections;
        } else if (typeof data.eleventyExcludeFromCollections === "string") {
          excludes = [data.eleventyExcludeFromCollections];
        }
      }
    }
    return {
      excludes,
      excludeAll: data.eleventyExcludeFromCollections === true,
    };
  }

  static getIncludedCollectionNames(data) {
    if ("tags" in data) {
      let excludes = TemplateData.getNormalizedExcludedCollections(data);
      if (excludes.excludeAll) {
        return [];
      } else {
        return ["all", ...data.tags].filter(
          (tag) => !excludes.excludes.includes(tag)
        );
      }
    } else {
      return ["all"];
    }
  }

  static getIncludedTagNames(data) {
    if ("tags" in data) {
      let excludes = TemplateData.getNormalizedExcludedCollections(data);
      if (excludes.excludeAll) {
        return [];
      } else {
        return data.tags.filter((tag) => !excludes.excludes.includes(tag));
      }
    } else {
      return [];
    }
  }
>>>>>>> a60112c9
}

export default TemplateData;<|MERGE_RESOLUTION|>--- conflicted
+++ resolved
@@ -141,7 +141,7 @@
       dir,
       "/",
       this.config.dir.data !== "." ? this.config.dir.data : "",
-      `/**/*.${extension}`
+      `/**/*.${extension}`,
     );
   }
 
@@ -331,7 +331,7 @@
       // and conflict, let’s merge them.
       if (dataFileConflicts[objectPathTargetString]) {
         debugWarn(
-          `merging global data from ${files[j]} with an already existing global data file (${dataFileConflicts[objectPathTargetString]}). Overriding existing keys.`
+          `merging global data from ${files[j]} with an already existing global data file (${dataFileConflicts[objectPathTargetString]}). Overriding existing keys.`,
         );
 
         let oldData = lodashGet(globalData, objectPathTarget);
@@ -403,8 +403,8 @@
         this._fsExistsCache.exists(path).then((exists) => {
           if (exists) return path;
           return false;
-        })
-      )
+        }),
+      ),
     );
 
     localDataPaths = dataPaths.filter((pathOrFalse) => {
@@ -424,7 +424,7 @@
         debug(
           "Warning: Template and Directory data files expect an object to be returned, instead `%o` returned `%o`",
           path,
-          dataForPath
+          dataForPath,
         );
       } else {
         // clean up data for template/directory data files only.
@@ -435,7 +435,7 @@
               "Local data files have conflicting data. Overwriting '%s' with data from '%s'. Previous data location was from '%s'",
               key,
               path,
-              dataSource[key]
+              dataSource[key],
             );
           }
           dataSource[key] = path;
@@ -554,7 +554,7 @@
       return this._parseDataFile(path, parser);
     } else {
       throw new TemplateDataParseError(
-        `Could not find an appropriate data parser for ${path}. Do you need to add a plugin to your config file?`
+        `Could not find an appropriate data parser for ${path}. Do you need to add a plugin to your config file?`,
       );
     }
   }
@@ -633,7 +633,7 @@
       // if using `docs/` as input dir, looks for docs/docs.json et al
       if (inputDir) {
         let lastInputDir = TemplatePath.addLeadingDotSlash(
-          TemplatePath.join(inputDir, TemplatePath.getLastPathSegment(inputDir))
+          TemplatePath.join(inputDir, TemplatePath.getLastPathSegment(inputDir)),
         );
 
         // in root input dir, search for index.11tydata.json et al
@@ -679,19 +679,6 @@
 
     return data;
   }
-<<<<<<< HEAD
-=======
-
-  getServerlessPathData() {
-    if (
-      this.configApiGlobalData &&
-      this.configApiGlobalData.eleventy &&
-      this.configApiGlobalData.eleventy.serverless &&
-      this.configApiGlobalData.eleventy.serverless.path
-    ) {
-      return this.configApiGlobalData.eleventy.serverless.path;
-    }
-  }
 
   static getNormalizedExcludedCollections(data) {
     let excludes = [];
@@ -716,9 +703,7 @@
       if (excludes.excludeAll) {
         return [];
       } else {
-        return ["all", ...data.tags].filter(
-          (tag) => !excludes.excludes.includes(tag)
-        );
+        return ["all", ...data.tags].filter((tag) => !excludes.excludes.includes(tag));
       }
     } else {
       return ["all"];
@@ -737,7 +722,6 @@
       return [];
     }
   }
->>>>>>> a60112c9
 }
 
 export default TemplateData;