const fs = require("fs-extra");
const fastglob = require("fast-glob");
const parsePath = require("parse-filepath");
const lodashset = require("lodash/set");
const lodashUniq = require("lodash/uniq");
const merge = require("./Util/Merge");
const TemplateRender = require("./TemplateRender");
const TemplatePath = require("./TemplatePath");
const TemplateGlob = require("./TemplateGlob");
const EleventyExtensionMap = require("./EleventyExtensionMap");
const EleventyBaseError = require("./EleventyBaseError");
const bench = require("./BenchmarkManager").get("Data");
const config = require("./Config");
const debugWarn = require("debug")("Eleventy:Warnings");
const debug = require("debug")("Eleventy:TemplateData");
const debugDev = require("debug")("Dev:Eleventy:TemplateData");
const deleteRequireCache = require("./Util/DeleteRequireCache");

class TemplateDataParseError extends EleventyBaseError {}

class TemplateData {
  constructor(inputDir) {
    this.config = config.getConfig();
    this.dataTemplateEngine = this.config.dataTemplateEngine;

    this.inputDirNeedsCheck = false;
    this.setInputDir(inputDir);

    this.rawImports = {};
    this.globalData = null;
  }

  /* Used by tests */
  _setConfig(config) {
    this.config = config;
    this.dataTemplateEngine = this.config.dataTemplateEngine;
  }

  setInputDir(inputDir) {
    this.inputDirNeedsCheck = true;
    this.inputDir = inputDir;
    this.dataDir = this.config.dir.data
      ? TemplatePath.join(inputDir, this.config.dir.data)
      : inputDir;
  }

  setDataTemplateEngine(engineName) {
    this.dataTemplateEngine = engineName;
  }

  getRawImports() {
    let pkgPath = TemplatePath.absolutePath("package.json");

    try {
      this.rawImports[this.config.keys.package] = require(pkgPath);
    } catch (e) {
      debug(
        "Could not find and/or require package.json for data preprocessing at %o",
        pkgPath
      );
    }

    return this.rawImports;
  }

  getDataDir() {
    return this.dataDir;
  }

  clearData() {
    this.globalData = null;
  }

  async cacheData() {
    this.clearData();

    return this.getData();
  }

  _getGlobalDataGlobByExtension(dir, extension) {
    return TemplateGlob.normalizePath(
      dir,
      "/",
      this.config.dir.data !== "." ? this.config.dir.data : "",
      `/**/*.${extension}`
    );
  }

  async _checkInputDir() {
    if (this.inputDirNeedsCheck) {
      let globalPathStat = await fs.stat(this.inputDir);

      if (!globalPathStat.isDirectory()) {
        throw new Error("Could not find data path directory: " + this.inputDir);
      }

      this.inputDirNeedsCheck = false;
    }
  }

  async getInputDir() {
    let dir = ".";

    if (this.inputDir) {
      await this._checkInputDir();
      dir = this.inputDir;
    }

    return dir;
  }

  async getTemplateDataFileGlob() {
    let dir = await this.getInputDir();
    let paths = [
      `${dir}/**/*.json`, // covers .11tydata.json too
      `${dir}/**/*${this.config.jsDataFileSuffix}.js`
    ];

    if (this.hasUserDataExtensions()) {
      let userPaths = this.getUserDataExtensions().map(
        extension => `${dir}/**/*.${extension}` // covers .11tydata.{extension} too
      );
      paths = userPaths.concat(paths);
    }

    return TemplatePath.addLeadingDotSlashArray(paths);
  }

  async getTemplateJavaScriptDataFileGlob() {
    let dir = await this.getInputDir();
    return TemplatePath.addLeadingDotSlashArray([
      `${dir}/**/*${this.config.jsDataFileSuffix}.js`
    ]);
  }

  async getGlobalDataGlob() {
    let dir = await this.getInputDir();
    let userExtensions = "";
    // creating glob string for user extensions
    if (this.hasUserDataExtensions()) {
      userExtensions = this.getUserDataExtensions().join("|") + "|";
    }

    return [
      this._getGlobalDataGlobByExtension(dir, "(" + userExtensions + "json|js)")
    ];
  }

  getWatchPathCache() {
    return this.pathCache;
  }

  async getGlobalDataFiles() {
    let paths = await fastglob(await this.getGlobalDataGlob(), {
      caseSensitiveMatch: false,
      dot: true
    });
    this.pathCache = paths;
    return paths;
  }

  getObjectPathForDataFile(path) {
    let reducedPath = TemplatePath.stripLeadingSubPath(path, this.dataDir);
    let parsed = parsePath(reducedPath);
    let folders = parsed.dir ? parsed.dir.split("/") : [];
    folders.push(parsed.name);

    return folders.join(".");
  }

  async getAllGlobalData() {
    let rawImports = this.getRawImports();
    let globalData = {};
    let files = TemplatePath.addLeadingDotSlashArray(
      await this.getGlobalDataFiles()
    );

    let dataFileConflicts = {};

    for (let j = 0, k = files.length; j < k; j++) {
      let folders = await this.getObjectPathForDataFile(files[j]);

      // TODO maybe merge these two? (if both valid objects)
      if (dataFileConflicts[folders]) {
        debugWarn(
          `Warning: the key for a global data file (${files[j]}) will overwrite data from an already existing global data file (${dataFileConflicts[folders]})`
        );
      }
      dataFileConflicts[folders] = files[j];

      debug(`Found global data file ${files[j]} and adding as: ${folders}`);
      let data = await this.getDataValue(files[j], rawImports);
      lodashset(globalData, folders, data);
    }

    return globalData;
  }

  async getData() {
    let rawImports = this.getRawImports();

    if (!this.globalData) {
      let globalJson = await this.getAllGlobalData();

      // OK: Shallow merge when combining rawImports (pkg) with global data files
      this.globalData = Object.assign({}, globalJson, rawImports);
    }

    return this.globalData;
  }

  /* Template and Directory data files */
  async combineLocalData(localDataPaths) {
    let localData = {};
    if (!Array.isArray(localDataPaths)) {
      localDataPaths = [localDataPaths];
    }
    for (let path of localDataPaths) {
      // clean up data for template/directory data files only.
      let dataForPath = await this.getDataValue(path, null, true);
      let cleanedDataForPath = TemplateData.cleanupData(dataForPath);
      TemplateData.mergeDeep(this.config, localData, cleanedDataForPath);
      // debug("`combineLocalData` (iterating) for %o: %O", path, localData);
    }
    return localData;
  }

  async getLocalData(templatePath) {
    let localDataPaths = await this.getLocalDataPaths(templatePath);
    let importedData = await this.combineLocalData(localDataPaths);
    let globalData = await this.getData();

    // OK-ish: shallow merge when combining template/data dir files with global data files
    let localData = Object.assign({}, globalData, importedData);
    // debug("`getLocalData` for %o: %O", templatePath, localData);
    return localData;
  }

  getUserDataExtensions() {
    if (!this.config.dataExtensions) {
      return [];
    }

    // returning extensions in reverse order to create proper extension order
    // later added formats will override first ones
    return Array.from(this.config.dataExtensions.keys()).reverse();
  }

  getUserDataParser(extension) {
    return this.config.dataExtensions.get(extension);
  }

  isUserDataExtension(extension) {
    return (
      this.config.dataExtensions && this.config.dataExtensions.has(extension)
    );
  }

  hasUserDataExtensions() {
    return this.config.dataExtensions && this.config.dataExtensions.size > 0;
  }

  async _loadFileContents(path) {
    let rawInput;
    try {
      rawInput = await fs.readFile(path, "utf-8");
    } catch (e) {
      // if file does not exist, return nothing
    }
    return rawInput;
  }

  async _parseDataFile(path, rawImports, ignoreProcessing, parser) {
    let rawInput = await this._loadFileContents(path);
    let engineName = this.dataTemplateEngine;

    if (!rawInput) {
      return {};
    }

    if (ignoreProcessing || engineName === false) {
      try {
        return parser(rawInput);
      } catch (e) {
        throw new TemplateDataParseError(
          `Having trouble parsing data file ${path}`,
          e
        );
      }
    } else {
      let fn = await new TemplateRender(engineName).getCompiledTemplate(
        rawInput
      );

      try {
        // pass in rawImports, don’t pass in global data, that’s what we’re parsing
        let raw = await fn(rawImports);
        return parser(raw);
      } catch (e) {
        throw new TemplateDataParseError(
          `Having trouble parsing data file ${path}`,
          e
        );
      }
    }
  }

  async getDataValue(path, rawImports, ignoreProcessing) {
<<<<<<< HEAD
    if (ignoreProcessing || TemplatePath.getExtension(path) === "js") {
      let localPath = TemplatePath.absolutePath(path);
      if (await fs.pathExists(localPath)) {
        let dataBench = bench.get(`\`${path}\``);
        dataBench.before();
        deleteRequireCache(localPath);
        let returnValue = require(localPath);
        if (typeof returnValue === "function") {
          returnValue = await returnValue();
        }
=======
    let extension = TemplatePath.getExtension(path);
>>>>>>> a948bc85

    if ((ignoreProcessing && extension === "json") || extension === "js") {
      let localPath = TemplatePath.absolutePath(path);
      if (!(await fs.pathExists(localPath))) {
        return {};
      }

      let dataBench = bench.get(`\`${path}\``);
      dataBench.before();
      delete require.cache[localPath];

      let returnValue = require(localPath);
      if (typeof returnValue === "function") {
        returnValue = await returnValue();
      }

      dataBench.after();
      return returnValue;
    } else if (this.isUserDataExtension(extension)) {
      var parser = this.getUserDataParser(extension);
      return this._parseDataFile(path, rawImports, ignoreProcessing, parser);
    } else {
      return this._parseDataFile(
        path,
        rawImports,
        ignoreProcessing,
        JSON.parse
      );
    }
  }

  _pushExtensionsToPaths(paths, curpath, extensions) {
    for (let extension of extensions) {
      paths.push(curpath + "." + extension);
    }
  }

  async getLocalDataPaths(templatePath) {
    let paths = [];
    let parsed = parsePath(templatePath);
    let inputDir = TemplatePath.addLeadingDotSlash(
      TemplatePath.normalize(this.inputDir)
    );

    debugDev("getLocalDataPaths(%o)", templatePath);
    debugDev("parsed.dir: %o", parsed.dir);

    let userExtensions = this.getUserDataExtensions();

    if (parsed.dir) {
      let fileNameNoExt = EleventyExtensionMap.removeTemplateExtension(
        parsed.base
      );

      let filePathNoExt = parsed.dir + "/" + fileNameNoExt;
      let dataSuffix = this.config.jsDataFileSuffix;
      debug("Using %o to find data files.", dataSuffix);

      // data suffix
      paths.push(filePathNoExt + dataSuffix + ".js");
      paths.push(filePathNoExt + dataSuffix + ".json");
      // inject user extensions
      this._pushExtensionsToPaths(
        paths,
        filePathNoExt + dataSuffix,
        userExtensions
      );

      // top level
      paths.push(filePathNoExt + ".json");
      this._pushExtensionsToPaths(paths, filePathNoExt, userExtensions);

      let allDirs = TemplatePath.getAllDirs(parsed.dir);
      debugDev("allDirs: %o", allDirs);
      for (let dir of allDirs) {
        let lastDir = TemplatePath.getLastPathSegment(dir);
        let dirPathNoExt = dir + "/" + lastDir;

        if (!inputDir) {
          // data suffix
          paths.push(dirPathNoExt + dataSuffix + ".js");
          paths.push(dirPathNoExt + dataSuffix + ".json");
          this._pushExtensionsToPaths(
            paths,
            dirPathNoExt + dataSuffix,
            userExtensions
          );

          // top level
          paths.push(dirPathNoExt + ".json");
          this._pushExtensionsToPaths(paths, dirPathNoExt, userExtensions);
        } else {
          debugDev("dirStr: %o; inputDir: %o", dir, inputDir);
          if (dir.indexOf(inputDir) === 0 && dir !== inputDir) {
            // data suffix
            paths.push(dirPathNoExt + dataSuffix + ".js");
            paths.push(dirPathNoExt + dataSuffix + ".json");
            this._pushExtensionsToPaths(
              paths,
              dirPathNoExt + dataSuffix,
              userExtensions
            );

            // top level
            paths.push(dirPathNoExt + ".json");
            this._pushExtensionsToPaths(paths, dirPathNoExt, userExtensions);
          }
        }
      }
    }

    debug("getLocalDataPaths(%o): %o", templatePath, paths);
    return lodashUniq(paths).reverse();
  }

  static mergeDeep(config, target, ...source) {
    if (config.dataDeepMerge) {
      return TemplateData.merge(target, ...source);
    } else {
      return Object.assign(target, ...source);
    }
  }

  static merge(target, ...source) {
    return merge(target, ...source);
  }

  static cleanupData(data) {
    if ("tags" in data) {
      if (typeof data.tags === "string") {
        data.tags = data.tags ? [data.tags] : [];
      } else if (data.tags === null) {
        data.tags = [];
      }
    }

    return data;
  }
}

module.exports = TemplateData;<|MERGE_RESOLUTION|>--- conflicted
+++ resolved
@@ -306,22 +306,15 @@
   }
 
   async getDataValue(path, rawImports, ignoreProcessing) {
-<<<<<<< HEAD
-    if (ignoreProcessing || TemplatePath.getExtension(path) === "js") {
-      let localPath = TemplatePath.absolutePath(path);
-      if (await fs.pathExists(localPath)) {
-        let dataBench = bench.get(`\`${path}\``);
-        dataBench.before();
-        deleteRequireCache(localPath);
-        let returnValue = require(localPath);
-        if (typeof returnValue === "function") {
-          returnValue = await returnValue();
-        }
-=======
     let extension = TemplatePath.getExtension(path);
->>>>>>> a948bc85
-
-    if ((ignoreProcessing && extension === "json") || extension === "js") {
+
+    // ignoreProcessing = false for global data files
+    // ignoreProcessing = true for local data files
+    if (
+      extension === "js" ||
+      (extension === "json" && (ignoreProcessing || !this.dataTemplateEngine))
+    ) {
+      // JS data file or require’d JSON (no preprocessing needed)
       let localPath = TemplatePath.absolutePath(path);
       if (!(await fs.pathExists(localPath))) {
         return {};
@@ -329,7 +322,7 @@
 
       let dataBench = bench.get(`\`${path}\``);
       dataBench.before();
-      delete require.cache[localPath];
+      deleteRequireCache(localPath);
 
       let returnValue = require(localPath);
       if (typeof returnValue === "function") {
@@ -339,14 +332,20 @@
       dataBench.after();
       return returnValue;
     } else if (this.isUserDataExtension(extension)) {
+      // Other extensions
       var parser = this.getUserDataParser(extension);
       return this._parseDataFile(path, rawImports, ignoreProcessing, parser);
-    } else {
+    } else if (extension === "json") {
+      // File to string, parse with JSON (preprocess)
       return this._parseDataFile(
         path,
         rawImports,
         ignoreProcessing,
         JSON.parse
+      );
+    } else {
+      throw new TemplateDataParseError(
+        `Could not find an appropriate data parser for ${path}. Do you need to add a plugin to your config file?`
       );
     }
   }
