--- conflicted
+++ resolved
@@ -1,18 +1,12 @@
 import { isPlainObject } from "@11ty/eleventy-utils";
 import lodash from "@11ty/lodash-custom";
 
-<<<<<<< HEAD
 import EleventyBaseError from "../EleventyBaseError.js";
 import { DeepCopy } from "../Util/Merge.js";
 import { ProxyWrap } from "../Util/ProxyWrap.js";
+import TemplateData from "../TemplateData.js";
 
 const { set: lodashSet, get: lodashGet, chunk: lodashChunk } = lodash;
-=======
-const EleventyBaseError = require("../EleventyBaseError");
-const { DeepCopy } = require("../Util/Merge");
-const { ProxyWrap } = require("../Util/ProxyWrap");
-const TemplateData = require("../TemplateData.js");
->>>>>>> a60112c9
 
 class PaginationConfigError extends EleventyBaseError {}
 class PaginationError extends EleventyBaseError {}
@@ -43,7 +37,7 @@
   hasPagination() {
     if (!this.data) {
       throw new Error(
-        `Missing \`setData\` call for Pagination object${this.inputPathForErrorMessages}`
+        `Missing \`setData\` call for Pagination object${this.inputPathForErrorMessages}`,
       );
     }
     return Pagination.hasPagination(this.data);
@@ -56,7 +50,7 @@
     for (let tag of includedTags) {
       if (`collections.${tag}` === key) {
         throw new PaginationError(
-          `Pagination circular reference${this.inputPathForErrorMessages}, data:\`${key}\` iterates over both the \`${tag}\` collection and also supplies pages to that collection.`
+          `Pagination circular reference${this.inputPathForErrorMessages}, data:\`${key}\` iterates over both the \`${tag}\` collection and also supplies pages to that collection.`,
         );
       }
     }
@@ -72,11 +66,11 @@
 
     if (!data.pagination) {
       throw new Error(
-        `Misconfigured pagination data in template front matter${this.inputPathForErrorMessages} (YAML front matter precaution: did you use tabs and not spaces for indentation?).`
+        `Misconfigured pagination data in template front matter${this.inputPathForErrorMessages} (YAML front matter precaution: did you use tabs and not spaces for indentation?).`,
       );
     } else if (!("size" in data.pagination)) {
       throw new Error(
-        `Missing pagination size in front matter data${this.inputPathForErrorMessages}`
+        `Missing pagination size in front matter data${this.inputPathForErrorMessages}`,
       );
     }
     this.circularReferenceCheck(data);
@@ -128,7 +122,7 @@
     let data = lodashGet(target, key, notFoundValue);
     if (data === notFoundValue) {
       throw new Error(
-        `Could not find pagination data${this.inputPathForErrorMessages}, went looking for: ${key}`
+        `Could not find pagination data${this.inputPathForErrorMessages}, went looking for: ${key}`,
       );
     }
     return data;
@@ -148,7 +142,7 @@
       }
     } else {
       throw new Error(
-        `Unexpected data found in pagination target${this.inputPathForErrorMessages}: expected an Array or an Object.`
+        `Unexpected data found in pagination target${this.inputPathForErrorMessages}: expected an Array or an Object.`,
       );
     }
 
@@ -178,7 +172,7 @@
   get pagedItems() {
     if (!this.data) {
       throw new Error(
-        `Missing \`setData\` call for Pagination object${this.inputPathForErrorMessages}`
+        `Missing \`setData\` call for Pagination object${this.inputPathForErrorMessages}`,
       );
     }
 
@@ -261,7 +255,7 @@
   async getPageTemplates() {
     if (!this.data) {
       throw new Error(
-        `Missing \`setData\` call for Pagination object${this.inputPathForErrorMessages}`
+        `Missing \`setData\` call for Pagination object${this.inputPathForErrorMessages}`,
       );
     }
 
@@ -278,7 +272,7 @@
 
     let hasPermalinkField = Boolean(this.data[this.config.keys.permalink]);
     let hasComputedPermalinkField = Boolean(
-      this.data.eleventyComputed && this.data.eleventyComputed[this.config.keys.permalink]
+      this.data.eleventyComputed && this.data.eleventyComputed[this.config.keys.permalink],
     );
 
     // Do *not* pass collections through DeepCopy, we’ll re-add them back in later.
@@ -296,7 +290,7 @@
           pages,
         },
       },
-      this.data
+      this.data,
     );
 
     // Restore skipped collections
