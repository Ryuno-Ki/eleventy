import { DepGraph as DependencyGraph } from "dependency-graph";
import { isPlainObject, TemplatePath } from "@11ty/eleventy-utils";
import debugUtil from "debug";
import os from "node:os";
import pMap from "p-map";

import TemplateCollection from "./TemplateCollection.js";
import EleventyErrorUtil from "./Errors/EleventyErrorUtil.js";
import UsingCircularTemplateContentReferenceError from "./Errors/UsingCircularTemplateContentReferenceError.js";
import EleventyBaseError from "./Errors/EleventyBaseError.js";
import DuplicatePermalinkOutputError from "./Errors/DuplicatePermalinkOutputError.js";
import TemplateData from "./Data/TemplateData.js";

const debug = debugUtil("Eleventy:TemplateMap");
const debugDev = debugUtil("Dev:Eleventy:TemplateMap");

class EleventyMapPagesError extends EleventyBaseError {}
class EleventyDataSchemaError extends EleventyBaseError {}

// These template URL filenames are allowed to exclude file extensions
const EXTENSIONLESS_URL_ALLOWLIST = [
	"/_redirects", // Netlify specific
	"/.htaccess", // Apache
	"/_headers", // Cloudflare
];

class TemplateMap {
	constructor(eleventyConfig) {
		if (!eleventyConfig) {
			throw new Error("Missing config argument.");
		}
		this.eleventyConfig = eleventyConfig;
		this.map = [];
		this.collectionsData = null;
		this.cached = false;
		this.verboseOutput = true;
		this.collection = new TemplateCollection();
	}

	set userConfig(config) {
		this._userConfig = config;
	}

	get userConfig() {
		if (!this._userConfig) {
			// TODO use this.config for this, need to add collections to mergeable props in userconfig
			this._userConfig = this.eleventyConfig.userConfig;
		}

		return this._userConfig;
	}

	get config() {
		if (!this._config) {
			this._config = this.eleventyConfig.getConfig();
		}
		return this._config;
	}

	static get tagPrefix() {
		return "___TAG___";
	}

	async add(template) {
		if (!template) {
			return;
		}

		let data = await template.getData();
		let entries = await template.getTemplateMapEntries(data);

		for (let map of entries) {
			this.map.push(map);
		}
	}

	getMap() {
		return this.map;
	}

	getTagTarget(str) {
		if (str.startsWith("collections.")) {
			return str.slice("collections.".length);
		}
		// Fixes #2851
		if (str.startsWith("collections['") || str.startsWith('collections["')) {
			return str.slice("collections['".length, -2);
		}
	}

	/* ---
	 * pagination:
	 *   data: collections
	 * ---
	 */
	isPaginationOverAllCollections(entry) {
		if (entry.data.pagination?.data) {
			return (
				entry.data.pagination.data === "collections" ||
				entry.data.pagination.data === "collections.all"
			);
		}
	}

	getPaginationTagTarget(entry) {
		if (entry.data.pagination?.data) {
			return this.getTagTarget(entry.data.pagination.data);
		}
	}

	addTagsToGraph(graph, inputPath, tags) {
		if (!Array.isArray(tags)) {
			return;
		}
		for (let tag of tags) {
			let tagWithPrefix = TemplateMap.tagPrefix + tag;
			if (!graph.hasNode(tagWithPrefix)) {
				graph.addNode(tagWithPrefix);
			}

			// Populates to collections.tagName
			// Dependency from tag to inputPath
			graph.addDependency(tagWithPrefix, inputPath);
		}
	}

	addDeclaredDependenciesToGraph(graph, inputPath, deps) {
		if (!Array.isArray(deps)) {
			return;
		}

		for (let tag of deps) {
			let tagWithPrefix = TemplateMap.tagPrefix + tag;
			if (!graph.hasNode(tagWithPrefix)) {
				graph.addNode(tagWithPrefix);
			}

			// Dependency from inputPath to collection/tag
			graph.addDependency(inputPath, tagWithPrefix);
		}
	}

	// Exclude: Pagination templates consuming `collections` or `collections.all`
	// Exclude: Pagination templates that consume config API collections

	// Include: Pagination templates that don’t consume config API collections
	// Include: Templates that don’t use Pagination
	getMappedDependencies() {
		let graph = new DependencyGraph();
		let tagPrefix = TemplateMap.tagPrefix;

		graph.addNode(tagPrefix + "all");

		for (let entry of this.map) {
			if (this.isPaginationOverAllCollections(entry)) {
				continue;
			}

			// using Pagination (but not targeting a user config collection)
			let paginationTagTarget = this.getPaginationTagTarget(entry);
			if (paginationTagTarget) {
				if (this.isUserConfigCollectionName(paginationTagTarget)) {
					// delay this one to the second stage
					continue;
				} else {
					// using pagination but over a tagged collection
					graph.addNode(entry.inputPath);
					if (!graph.hasNode(tagPrefix + paginationTagTarget)) {
						graph.addNode(tagPrefix + paginationTagTarget);
					}
					graph.addDependency(entry.inputPath, tagPrefix + paginationTagTarget);
				}
			} else {
				// not using pagination
				graph.addNode(entry.inputPath);
			}

			let collections = TemplateData.getIncludedCollectionNames(entry.data);
			this.addTagsToGraph(graph, entry.inputPath, collections);

			this.addDeclaredDependenciesToGraph(
				graph,
				entry.inputPath,
				entry.data.eleventyImport?.collections,
			);
		}

		return graph;
	}

	// Exclude: Pagination templates consuming `collections` or `collections.all`
	// Include: Pagination templates that consume config API collections
	getDelayedMappedDependencies() {
		let graph = new DependencyGraph();
		let tagPrefix = TemplateMap.tagPrefix;

		graph.addNode(tagPrefix + "all");

		let userConfigCollections = this.getUserConfigCollectionNames();

		// Add tags from named user config collections
		for (let tag of userConfigCollections) {
			graph.addNode(tagPrefix + tag);
		}

		for (let entry of this.map) {
			if (this.isPaginationOverAllCollections(entry)) {
				continue;
			}

			let paginationTagTarget = this.getPaginationTagTarget(entry);
			if (paginationTagTarget && this.isUserConfigCollectionName(paginationTagTarget)) {
				if (!graph.hasNode(entry.inputPath)) {
					graph.addNode(entry.inputPath);
				}
				graph.addDependency(entry.inputPath, tagPrefix + paginationTagTarget);

				let collections = TemplateData.getIncludedCollectionNames(entry.data);
				this.addTagsToGraph(graph, entry.inputPath, collections);

				this.addDeclaredDependenciesToGraph(
					graph,
					entry.inputPath,
					entry.data.eleventyImport?.collections,
				);
			}
		}

		return graph;
	}

	// Exclude: Pagination templates consuming `collections.all`
	// Include: Pagination templates consuming `collections`
	getPaginatedOverCollectionsMappedDependencies() {
		let graph = new DependencyGraph();
		let tagPrefix = TemplateMap.tagPrefix;
		let allNodeAdded = false;

		for (let entry of this.map) {
			if (this.isPaginationOverAllCollections(entry) && !this.getPaginationTagTarget(entry)) {
				if (!allNodeAdded) {
					graph.addNode(tagPrefix + "all");
					allNodeAdded = true;
				}

				if (!graph.hasNode(entry.inputPath)) {
					graph.addNode(entry.inputPath);
				}

				let collectionNames = TemplateData.getIncludedCollectionNames(entry.data);
				if (collectionNames.includes("all")) {
					// collections.all
					graph.addDependency(tagPrefix + "all", entry.inputPath);

					// Note that `tags` are otherwise ignored here
				}

				this.addDeclaredDependenciesToGraph(
					graph,
					entry.inputPath,
					entry.data.eleventyImport?.collections,
				);
			}
		}

		return graph;
	}

	// Include: Pagination templates consuming `collections.all`
	getPaginatedOverAllCollectionMappedDependencies() {
		let graph = new DependencyGraph();
		let tagPrefix = TemplateMap.tagPrefix;
		let allNodeAdded = false;

		for (let entry of this.map) {
			if (
				this.isPaginationOverAllCollections(entry) &&
				this.getPaginationTagTarget(entry) === "all"
			) {
				if (!allNodeAdded) {
					graph.addNode(tagPrefix + "all");
					allNodeAdded = true;
				}

				if (!graph.hasNode(entry.inputPath)) {
					graph.addNode(entry.inputPath);
				}

				let collectionNames = TemplateData.getIncludedCollectionNames(entry.data);
				if (collectionNames.includes("all")) {
					// Populates into collections.all
					// This is circular!
					graph.addDependency(tagPrefix + "all", entry.inputPath);

					// Note that `tags` are otherwise ignored here
				}

				this.addDeclaredDependenciesToGraph(
					graph,
					entry.inputPath,
					entry.data.eleventyImport?.collections,
				);
			}
		}

		return graph;
	}

	getTemplateMapDependencyGraph() {
		return [
			this.getMappedDependencies(),
			this.getDelayedMappedDependencies(),
			this.getPaginatedOverCollectionsMappedDependencies(),
			this.getPaginatedOverAllCollectionMappedDependencies(),
		];
	}

	getFullTemplateMapOrder() {
		// convert dependency graphs to ordered arrays
		return this.getTemplateMapDependencyGraph().map((entry) => entry.overallOrder());
	}

	#addEntryToGlobalDependencyGraph(entry) {
		let paginationTagTarget = this.getPaginationTagTarget(entry);
		if (paginationTagTarget) {
			this.config.uses.addDependencyConsumesCollection(entry.inputPath, paginationTagTarget);
		}

		let collectionNames = TemplateData.getIncludedCollectionNames(entry.data);
		for (let name of collectionNames) {
			this.config.uses.addDependencyPublishesToCollection(entry.inputPath, name);
		}

		if (Array.isArray(entry.data.eleventyImport?.collections)) {
			for (let tag of entry.data.eleventyImport.collections) {
				this.config.uses.addDependencyConsumesCollection(entry.inputPath, tag);
			}
		}
	}

	addAllToGlobalDependencyGraph() {
		for (let entry of this.map) {
			this.#addEntryToGlobalDependencyGraph(entry);
		}
	}

	async setCollectionByTagName(tagName) {
		if (this.isUserConfigCollectionName(tagName)) {
			// async
			this.collectionsData[tagName] = await this.getUserConfigCollection(tagName);
		} else {
			this.collectionsData[tagName] = this.getTaggedCollection(tagName);
		}

		let precompiled = this.config.precompiledCollections;
		if (precompiled?.[tagName]) {
			if (
				tagName === "all" ||
				!Array.isArray(this.collectionsData[tagName]) ||
				this.collectionsData[tagName].length === 0
			) {
				this.collectionsData[tagName] = precompiled[tagName];
			}
		}
	}

	// TODO(slightlyoff): major bottleneck
	async initDependencyMap(dependencyMap) {
		let tagPrefix = TemplateMap.tagPrefix;
		for (let depEntry of dependencyMap) {
			if (depEntry.startsWith(tagPrefix)) {
				// is a tag (collection) entry
				let tagName = depEntry.slice(tagPrefix.length);
				await this.setCollectionByTagName(tagName);
			} else {
				// is a template entry
				let map = this.getMapEntryForInputPath(depEntry);
				try {
					map._pages = await map.template.getTemplates(map.data);
				} catch (e) {
					throw new EleventyMapPagesError(
						"Error generating template page(s) for " + map.inputPath + ".",
						e,
					);
				}

				if (map._pages.length === 0) {
					// Reminder: a serverless code path was removed here.
				} else {
					let counter = 0;
					for (let page of map._pages) {
						// Copy outputPath to map entry
						// This is no longer used internally, just for backwards compatibility
						// Error added in v3 for https://github.com/11ty/eleventy/issues/3183
						if (map.data.pagination) {
							if (!Object.prototype.hasOwnProperty.call(map, "outputPath")) {
								Object.defineProperty(map, "outputPath", {
									get() {
										throw new Error(
											"Internal error: `.outputPath` on a paginated map entry is not consistent. Use `_pages[…].outputPath` instead.",
										);
									},
								});
							}
						} else if (!map.outputPath) {
							map.outputPath = page.outputPath;
						}

						if (counter === 0 || map.data.pagination?.addAllPagesToCollections) {
							if (map.data.eleventyExcludeFromCollections !== true) {
								// is in *some* collections
								this.collection.add(page);
							}
						}

						counter++;
					}
				}
			}
		}
	}

	async cache() {
		debug("Caching collections objects.");
		this.collectionsData = {};

		for (let entry of this.map) {
			entry.data.collections = this.collectionsData;
		}

		let [dependencyMap, delayedDependencyMap, firstPaginatedDepMap, secondPaginatedDepMap] =
			this.getFullTemplateMapOrder();

		await this.initDependencyMap(dependencyMap);
		await this.initDependencyMap(delayedDependencyMap);
		await this.initDependencyMap(firstPaginatedDepMap);
		await this.initDependencyMap(secondPaginatedDepMap);

		await this.resolveRemainingComputedData();

		let orderedPaths = this.getOrderedInputPaths(
			dependencyMap,
			delayedDependencyMap,
			firstPaginatedDepMap,
			secondPaginatedDepMap,
		);

		let orderedMap = orderedPaths.map((inputPath) => {
			return this.getMapEntryForInputPath(inputPath);
		});

		await this.config.events.emitLazy("eleventy.contentMap", () => {
			return {
				inputPathToUrl: this.generateInputUrlContentMap(orderedMap),
				urlToInputPath: this.generateUrlMap(orderedMap),
			};
		});

		await this.runDataSchemas(orderedMap);
		await this.populateContentDataInMap(orderedMap);

		this.populateCollectionsWithContent();
		this.cached = true;

		this.checkForDuplicatePermalinks();
		this.checkForMissingFileExtensions();

		await this.config.events.emitLazy("eleventy.layouts", () => this.generateLayoutsMap());
	}

	generateInputUrlContentMap(orderedMap) {
		let entries = {};
		for (let entry of orderedMap) {
			entries[entry.inputPath] = entry._pages.map((entry) => entry.url);
		}
		return entries;
	}

	generateUrlMap(orderedMap) {
		let entries = {};
		for (let entry of orderedMap) {
			for (let page of entry._pages) {
				// duplicate urls throw an error, so we can return non array here
				entries[page.url] = {
					inputPath: entry.inputPath,
					groupNumber: page.groupNumber,
				};
			}
		}
		return entries;
	}

	// TODO(slightlyoff): hot inner loop?
	getMapEntryForInputPath(inputPath) {
		for (let map of this.map) {
			if (map.inputPath === inputPath) {
				return map;
			}
		}
	}

	// Filter out any tag nodes
	getOrderedInputPaths(...maps) {
		let orderedMap = [];
		let tagPrefix = TemplateMap.tagPrefix;

		for (let map of maps) {
			for (let dep of map) {
				if (!dep.startsWith(tagPrefix)) {
					orderedMap.push(dep);
				}
			}
		}
		return orderedMap;
	}

	async runDataSchemas(orderedMap) {
		for (let map of orderedMap) {
			if (!map._pages) {
				continue;
			}

			for (let pageEntry of map._pages) {
				// Data Schema callback #879
				if (typeof pageEntry.data[this.config.keys.dataSchema] === "function") {
					try {
						await pageEntry.data[this.config.keys.dataSchema](pageEntry.data);
					} catch (e) {
						throw new EleventyDataSchemaError(
							`Error in the data schema for: ${map.inputPath} (via \`eleventyDataSchema\`)`,
							e,
						);
					}
				}
			}
		}
	}

	async populateContentDataInMap(orderedMap) {
		let usedTemplateContentTooEarlyMap = [];
<<<<<<< HEAD

		// Note that empty pagination templates will be skipped here as not renderable
		let filteredMap = orderedMap.filter((entry) => entry.template.isRenderable());

		for (let map of filteredMap) {
			if (!map._pages) {
				throw new Error(`Internal error: _pages not found for ${map.inputPath}`);
			}

			// IMPORTANT: this is where template content is rendered
			try {
				for (let pageEntry of map._pages) {
					pageEntry.templateContent =
						await pageEntry.template.renderPageEntryWithoutLayout(pageEntry);
				}
			} catch (e) {
				if (EleventyErrorUtil.isPrematureTemplateContentError(e)) {
					usedTemplateContentTooEarlyMap.push(map);

					// Reset cached render promise
					for (let pageEntry of map._pages) {
						pageEntry.template.resetCaches({ render: true });
					}
				} else {
					throw e;
				}
			}
			debugDev("Added this.map[...].templateContent, outputPath, et al for one map entry");
		}
=======
		await pMap(
			orderedMap.filter((map) => {
				if (!map._pages) {
					throw new Error(`Content pages not found for ${map.inputPath}`);
				}

				// Note that empty pagination templates will be skipped here as not renderable
				return map.template.behavior.isRenderable();
			}),
			(map) =>
				new Promise(async function (resolve, reject) {
					// IMPORTANT: this is where template content is rendered
					try {
						for (let pageEntry of map._pages) {
							pageEntry.templateContent =
								await pageEntry.template.renderPageEntryWithoutLayout(pageEntry);
						}
					} catch (e) {
						if (EleventyErrorUtil.isPrematureTemplateContentError(e)) {
							usedTemplateContentTooEarlyMap.push(map);
						} else {
							reject(e);
						}
					}
					debugDev("Added this.map[...].templateContent, outputPath, et al for one map entry");
					resolve();
				}),
			{ concurrency: os.availableParallelism() },
		);
>>>>>>> 4db7a36e

		for (let map of usedTemplateContentTooEarlyMap) {
			try {
				for (let pageEntry of map._pages) {
					pageEntry.templateContent =
						await pageEntry.template.renderPageEntryWithoutLayout(pageEntry);
				}
			} catch (e) {
				if (EleventyErrorUtil.isPrematureTemplateContentError(e)) {
					throw new UsingCircularTemplateContentReferenceError(
						`${map.inputPath} contains a circular reference (using collections) to its own templateContent.`,
					);
				} else {
					// rethrow?
					throw e;
				}
			}
		}
	}

	getTaggedCollection(tag) {
		let result;
		if (!tag || tag === "all") {
			result = this.collection.getAllSorted();
		} else {
			result = this.collection.getFilteredByTag(tag);
		}

		// May not return an array (can be anything)
		// https://www.11ty.dev/docs/collections-api/#return-values
		debug(`Collection: collections.${tag || "all"} size: ${result?.length}`);

		return result;
	}

	/* 3.0.0-alpha.1: setUserConfigCollections method removed (was only used for testing) */
	isUserConfigCollectionName(name) {
		let collections = this.userConfig.getCollections();
		return name && !!collections[name];
	}

	getUserConfigCollectionNames() {
		return Object.keys(this.userConfig.getCollections());
	}

	async getUserConfigCollection(name) {
		let configCollections = this.userConfig.getCollections();

		// This works with async now
		let result = await configCollections[name](this.collection);

		// May not return an array (can be anything)
		// https://www.11ty.dev/docs/collections-api/#return-values
		debug(`Collection: collections.${name} size: ${result?.length}`);
		return result;
	}

	populateCollectionsWithContent() {
		for (let collectionName in this.collectionsData) {
			// skip custom collections set in configuration files that have arbitrary types
			if (!Array.isArray(this.collectionsData[collectionName])) {
				continue;
			}

			for (let item of this.collectionsData[collectionName]) {
				// skip custom collections set in configuration files that have arbitrary types
				if (!isPlainObject(item) || !("inputPath" in item)) {
					continue;
				}

				let entry = this.getMapEntryForInputPath(item.inputPath);
				// This check skips precompiled collections
				if (entry) {
					let index = item.pageNumber || 0;
					let content = entry._pages[index]._templateContent;
					if (content !== undefined) {
						item.templateContent = content;
					}
				}
			}
		}
	}

	async resolveRemainingComputedData() {
		let promises = [];
		for (let entry of this.map) {
			for (let pageEntry of entry._pages) {
				if (this.config.keys.computed in pageEntry.data) {
					promises.push(await pageEntry.template.resolveRemainingComputedData(pageEntry.data));
				}
			}
		}
		return Promise.all(promises);
	}

	async generateLayoutsMap() {
		let layouts = {};

		for (let entry of this.map) {
			for (let page of entry._pages) {
				let tmpl = page.template;
				let layoutKey = page.data[this.config.keys.layout];
				if (layoutKey) {
					let layout = tmpl.getLayout(layoutKey);
					let layoutChain = await layout.getLayoutChain();
					let priors = [];
					for (let filepath of layoutChain) {
						if (!layouts[filepath]) {
							layouts[filepath] = new Set();
						}
						layouts[filepath].add(page.inputPath);
						for (let prior of priors) {
							layouts[filepath].add(prior);
						}
						priors.push(filepath);
					}
				}
			}
		}

		for (let key in layouts) {
			layouts[key] = Array.from(layouts[key]);
		}

		return layouts;
	}

	#onEachPage(callback) {
		for (let template of this.map) {
			for (let page of template._pages) {
				callback(page, template);
			}
		}
	}

	checkForDuplicatePermalinks() {
		let inputs = {};
		let permalinks = {};
		let warnings = {};
		this.#onEachPage((page, template) => {
			if (page.outputPath === false || page.url === false) {
				// do nothing (also serverless)
			} else {
				// Make sure output doesn’t overwrite input (e.g. --input=. --output=.)
				// Related to https://github.com/11ty/eleventy/issues/3327
				if (page.outputPath === page.inputPath) {
					throw new DuplicatePermalinkOutputError(
						`The template at "${page.inputPath}" attempted to overwrite itself.`,
					);
				} else if (inputs[page.outputPath]) {
					throw new DuplicatePermalinkOutputError(
						`The template at "${page.inputPath}" attempted to overwrite an existing template at "${page.outputPath}".`,
					);
				}
				inputs[page.inputPath] = true;

				if (!permalinks[page.outputPath]) {
					permalinks[page.outputPath] = [template.inputPath];
				} else {
					warnings[page.outputPath] = `Output conflict: multiple input files are writing to \`${
						page.outputPath
					}\`. Use distinct \`permalink\` values to resolve this conflict.
  1. ${template.inputPath}
${permalinks[page.outputPath]
	.map(function (inputPath, index) {
		return `  ${index + 2}. ${inputPath}\n`;
	})
	.join("")}
`;
					permalinks[page.outputPath].push(template.inputPath);
				}
			}
		});

		let warningList = Object.values(warnings);
		if (warningList.length) {
			// throw one at a time
			throw new DuplicatePermalinkOutputError(warningList[0]);
		}
	}

	checkForMissingFileExtensions() {
		// disabled in config
		if (this.userConfig?.errorReporting?.allowMissingExtensions === true) {
			return;
		}

		this.#onEachPage((page) => {
			if (
				page.outputPath === false ||
				page.url === false ||
				page.data.eleventyAllowMissingExtension ||
				EXTENSIONLESS_URL_ALLOWLIST.some((url) => page.url.endsWith(url))
			) {
				// do nothing (also serverless)
			} else {
				if (TemplatePath.getExtension(page.outputPath) === "") {
					let e =
						new Error(`The template at '${page.inputPath}' attempted to write to '${page.outputPath}'${page.data.permalink ? ` (via \`permalink\` value: '${page.data.permalink}')` : ""}, which is a target on the file system that does not include a file extension.

You *probably* want to add a file extension to your permalink so that hosts will know how to correctly serve this file to web browsers. Without a file extension, this file may not be reliably deployed without additional hosting configuration (it won’t have a mime type) and may also cause local development issues if you later attempt to write to a subdirectory of the same name.

Learn more: https://v3.11ty.dev/docs/permalinks/#trailing-slashes

This is usually but not *always* an error so if you’d like to disable this error message, add \`eleventyAllowMissingExtension: true\` somewhere in the data cascade for this template or use \`eleventyConfig.configureErrorReporting({ allowMissingExtensions: true });\` to disable this feature globally.`);
					e.skipOriginalStack = true;
					throw e;
				}
			}
		});
	}

	// TODO move these into TemplateMapTest.js
	_testGetAllTags() {
		let allTags = {};
		for (let map of this.map) {
			let tags = map.data.tags;
			if (Array.isArray(tags)) {
				for (let tag of tags) {
					allTags[tag] = true;
				}
			}
		}
		return Object.keys(allTags);
	}

	async _testGetUserConfigCollectionsData() {
		let collections = {};
		let configCollections = this.userConfig.getCollections();

		for (let name in configCollections) {
			collections[name] = configCollections[name](this.collection);

			debug(`Collection: collections.${name} size: ${collections[name].length}`);
		}

		return collections;
	}

	async _testGetTaggedCollectionsData() {
		let collections = {};
		collections.all = this.collection.getAllSorted();
		debug(`Collection: collections.all size: ${collections.all.length}`);

		let tags = this._testGetAllTags();
		for (let tag of tags) {
			collections[tag] = this.collection.getFilteredByTag(tag);
			debug(`Collection: collections.${tag} size: ${collections[tag].length}`);
		}
		return collections;
	}

	async _testGetAllCollectionsData() {
		let collections = {};
		let taggedCollections = await this._testGetTaggedCollectionsData();
		Object.assign(collections, taggedCollections);

		let userConfigCollections = await this._testGetUserConfigCollectionsData();
		Object.assign(collections, userConfigCollections);

		return collections;
	}

	async _testGetCollectionsData() {
		if (!this.cached) {
			await this.cache();
		}

		return this.collectionsData;
	}
}

export default TemplateMap;<|MERGE_RESOLUTION|>--- conflicted
+++ resolved
@@ -538,67 +538,39 @@
 
 	async populateContentDataInMap(orderedMap) {
 		let usedTemplateContentTooEarlyMap = [];
-<<<<<<< HEAD
 
 		// Note that empty pagination templates will be skipped here as not renderable
 		let filteredMap = orderedMap.filter((entry) => entry.template.isRenderable());
 
-		for (let map of filteredMap) {
-			if (!map._pages) {
-				throw new Error(`Internal error: _pages not found for ${map.inputPath}`);
-			}
-
-			// IMPORTANT: this is where template content is rendered
-			try {
-				for (let pageEntry of map._pages) {
-					pageEntry.templateContent =
-						await pageEntry.template.renderPageEntryWithoutLayout(pageEntry);
-				}
-			} catch (e) {
-				if (EleventyErrorUtil.isPrematureTemplateContentError(e)) {
-					usedTemplateContentTooEarlyMap.push(map);
-
-					// Reset cached render promise
+		await pMap(
+			filteredMap,
+			async (map) => {
+				if (!map._pages) {
+					throw new Error(`Internal error: _pages not found for ${map.inputPath}`);
+				}
+
+				// IMPORTANT: this is where template content is rendered
+				try {
 					for (let pageEntry of map._pages) {
-						pageEntry.template.resetCaches({ render: true });
+						pageEntry.templateContent =
+							await pageEntry.template.renderPageEntryWithoutLayout(pageEntry);
 					}
-				} else {
-					throw e;
-				}
-			}
-			debugDev("Added this.map[...].templateContent, outputPath, et al for one map entry");
-		}
-=======
-		await pMap(
-			orderedMap.filter((map) => {
-				if (!map._pages) {
-					throw new Error(`Content pages not found for ${map.inputPath}`);
-				}
-
-				// Note that empty pagination templates will be skipped here as not renderable
-				return map.template.behavior.isRenderable();
-			}),
-			(map) =>
-				new Promise(async function (resolve, reject) {
-					// IMPORTANT: this is where template content is rendered
-					try {
+				} catch (e) {
+					if (EleventyErrorUtil.isPrematureTemplateContentError(e)) {
+						usedTemplateContentTooEarlyMap.push(map);
+
+						// Reset cached render promise
 						for (let pageEntry of map._pages) {
-							pageEntry.templateContent =
-								await pageEntry.template.renderPageEntryWithoutLayout(pageEntry);
+							pageEntry.template.resetCaches({ render: true });
 						}
-					} catch (e) {
-						if (EleventyErrorUtil.isPrematureTemplateContentError(e)) {
-							usedTemplateContentTooEarlyMap.push(map);
-						} else {
-							reject(e);
-						}
+					} else {
+						throw e;
 					}
-					debugDev("Added this.map[...].templateContent, outputPath, et al for one map entry");
-					resolve();
-				}),
+				}
+				debugDev("Added this.map[...].templateContent, outputPath, et al for one map entry");
+			},
 			{ concurrency: os.availableParallelism() },
 		);
->>>>>>> 4db7a36e
 
 		for (let map of usedTemplateContentTooEarlyMap) {
 			try {
