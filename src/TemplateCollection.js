--- conflicted
+++ resolved
@@ -1,14 +1,8 @@
-<<<<<<< HEAD
 import multimatch from "multimatch";
 import { TemplatePath } from "@11ty/eleventy-utils";
 
 import Sortable from "./Util/Sortable.js";
-=======
-const multimatch = require("multimatch");
-const Sortable = require("./Util/Sortable");
-const { TemplatePath } = require("@11ty/eleventy-utils");
-const TemplateData = require("./TemplateData.js");
->>>>>>> a60112c9
+import TemplateData from "./TemplateData.js";
 
 class TemplateCollection extends Sortable {
   constructor() {
@@ -67,10 +61,7 @@
 
   getFilteredByTag(tagName) {
     return this.getAllSorted().filter((item) => {
-      if (
-        !tagName ||
-        TemplateData.getIncludedTagNames(item.data).includes(tagName)
-      ) {
+      if (!tagName || TemplateData.getIncludedTagNames(item.data).includes(tagName)) {
         return true;
       }
       return false;
