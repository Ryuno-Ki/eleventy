const moo = require("moo");
const liquidLib = require("liquidjs");
const TemplateEngine = require("./TemplateEngine");
const TemplatePath = require("../TemplatePath");
// const debug = require("debug")("Eleventy:Liquid");

class Liquid extends TemplateEngine {
  constructor(name, includesDir) {
    super(name, includesDir);

    this.liquidOptions = {};

    this.setLibrary(this.config.libraryOverrides.liquid);
    this.setLiquidOptions(this.config.liquidOptions);

    this.argLexer = moo.compile({
      number: /[0-9]+\.*[0-9]*/,
      doubleQuoteString: /"(?:\\["\\]|[^\n"\\])*"/,
      singleQuoteString: /'(?:\\['\\]|[^\n'\\])*'/,
      keyword: /[a-zA-Z0-9.\-_]+/,
      "ignore:whitespace": /[, \t]+/, // includes comma separator
    });
    this.cacheable = true;
  }

  setLibrary(lib) {
    this.liquidLibOverride = lib;

    // warning, the include syntax supported here does not exactly match what Jekyll uses.
    this.liquidLib = lib || new liquidLib.Liquid(this.getLiquidOptions());
    this.setEngineLib(this.liquidLib);

    this.addFilters(this.config.liquidFilters);

    // TODO these all go to the same place (addTag), add warnings for overwrites
    this.addCustomTags(this.config.liquidTags);
    this.addAllShortcodes(this.config.liquidShortcodes);
    this.addAllPairedShortcodes(this.config.liquidPairedShortcodes);
  }

  setLiquidOptions(options) {
    this.liquidOptions = options;

    this.setLibrary(this.liquidLibOverride);
  }

  getLiquidOptions() {
    let defaults = {
      root: [super.getIncludesDir()], // overrides in compile with inputPath below
      extname: ".liquid",
      dynamicPartials: false,
      strictFilters: true,
    };

    let options = Object.assign(defaults, this.liquidOptions || {});
    // debug("Liquid constructor options: %o", options);

    return options;
  }

  addCustomTags(tags) {
    for (let name in tags) {
      this.addTag(name, tags[name]);
    }
  }

  addFilters(filters) {
    for (let name in filters) {
      this.addFilter(name, filters[name]);
    }
  }

  addFilter(name, filter) {
    this.liquidLib.registerFilter(name, filter);
  }

  addTag(name, tagFn) {
    let tagObj;
    if (typeof tagFn === "function") {
      tagObj = tagFn(this.liquidLib);
    } else {
      throw new Error(
        "Liquid.addTag expects a callback function to be passed in: addTag(name, function(liquidEngine) { return { parse: …, render: … } })"
      );
    }
    this.liquidLib.registerTag(name, tagObj);
  }

  addAllShortcodes(shortcodes) {
    for (let name in shortcodes) {
      this.addShortcode(name, shortcodes[name]);
    }
  }

  addAllPairedShortcodes(shortcodes) {
    for (let name in shortcodes) {
      this.addPairedShortcode(name, shortcodes[name]);
    }
  }

  static async parseArguments(lexer, str, scope, engine) {
    let argArray = [];

    if (typeof str === "string") {
      // TODO key=value key2=value
      // TODO JSON?
      lexer.reset(str);
      let arg = lexer.next();
      while (arg) {
        /*{
          type: 'doubleQuoteString',
          value: '"test 2"',
          text: '"test 2"',
          toString: [Function: tokenToString],
          offset: 0,
          lineBreaks: 0,
          line: 1,
          col: 1 }*/
        if (arg.type.indexOf("ignore:") === -1) {
          argArray.push(await engine.evalValue(arg.value, scope));
        }
        arg = lexer.next();
      }
    }

    return argArray;
  }

  static _normalizeShortcodeScope(ctx) {
    let obj = {};
    if (ctx) {
      obj.page = ctx.get(["page"]);
    }
    return obj;
  }

  addShortcode(shortcodeName, shortcodeFn) {
    let _t = this;
    this.addTag(shortcodeName, function () {
      return {
        parse: function (tagToken) {
          this.name = tagToken.name;
          this.args = tagToken.args;
        },
        render: async function (scope) {
          let argArray = await Liquid.parseArguments(
            _t.argLexer,
            this.args,
            scope,
            this.liquid
          );

          return Promise.resolve(
            shortcodeFn.call(
              Liquid._normalizeShortcodeScope(scope),
              ...argArray
            )
          );
        },
      };
    });
  }

  addPairedShortcode(shortcodeName, shortcodeFn) {
    let _t = this;
    this.addTag(shortcodeName, function (liquidEngine) {
      return {
        parse: function (tagToken, remainTokens) {
          this.name = tagToken.name;
          this.args = tagToken.args;
          this.templates = [];

          var stream = liquidEngine.parser
            .parseStream(remainTokens)
            .on("template", (tpl) => this.templates.push(tpl))
            .on("tag:end" + shortcodeName, () => stream.stop())
            .on("end", () => {
              throw new Error(`tag ${tagToken.raw} not closed`);
            });

          stream.start();
        },
        render: function* (ctx) {
          let argArray = yield Liquid.parseArguments(
            _t.argLexer,
            this.args,
            ctx,
            this.liquid
          );
          const html = yield this.liquid.renderer.renderTemplates(
            this.templates,
            ctx
          );
          return shortcodeFn.call(
            Liquid._normalizeShortcodeScope(ctx),
            html,
            ...argArray
          );
        },
      };
    });
  }

  async compile(str, inputPath) {
    let engine = this.liquidLib;
    let tmplReady = engine.parse(str, inputPath);

    // Required for relative includes
    let options = {};
    if (!inputPath || inputPath === "njk" || inputPath === "md") {
      // do nothing
    } else {
      options.root = [
        super.getIncludesDir(),
        TemplatePath.getDirFromFilePath(inputPath),
      ];
    }
<<<<<<< HEAD
    return async function (data) {
=======
    return async function(data) {
      let tmpl = await tmplReady;
>>>>>>> feb5a1eb
      return engine.render(tmpl, data, options);
    };
  }
}

module.exports = Liquid;<|MERGE_RESOLUTION|>--- conflicted
+++ resolved
@@ -215,12 +215,10 @@
         TemplatePath.getDirFromFilePath(inputPath),
       ];
     }
-<<<<<<< HEAD
+
     return async function (data) {
-=======
-    return async function(data) {
       let tmpl = await tmplReady;
->>>>>>> feb5a1eb
+
       return engine.render(tmpl, data, options);
     };
   }
