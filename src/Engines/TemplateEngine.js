const fastglob = require("fast-glob");
const fs = require("fs");
const TemplatePath = require("../TemplatePath");
const TemplateConfig = require("../TemplateConfig");
const EleventyExtensionMap = require("../EleventyExtensionMap");
const EleventyBaseError = require("../EleventyBaseError");
const debug = require("debug")("Eleventy:TemplateEngine");
const aggregateBench = require("../BenchmarkManager").get("Aggregate");

class TemplateEngineConfigError extends EleventyBaseError {}

class TemplateEngine {
  constructor(name, includesDir, config) {
    this.name = name;
    this.includesDir = includesDir;
    this.partialsHaveBeenCached = false;
    this.partials = [];
    this.engineLib = null;
    this.cacheable = false;

    if (!config) {
      throw new TemplateEngineConfigError("Missing `config` argument.");
    }
    this._config = config;
  }

  set config(cfg) {
    this._config = cfg;
  }

  get config() {
    if (this._config instanceof TemplateConfig) {
      return this._config.getConfig();
    }
    return this._config;
  }

  get engineManager() {
    return this._engineManager;
  }

  set engineManager(manager) {
    this._engineManager = manager;
  }

  get extensionMap() {
    if (!this._extensionMap) {
      this._extensionMap = new EleventyExtensionMap([], this.config);
    }
    return this._extensionMap;
  }

  set extensionMap(map) {
    this._extensionMap = map;
  }

  get extensions() {
    if (!this._extensions) {
      this._extensions = this.extensionMap.getExtensionsFromKey(this.name);
    }
    return this._extensions;
  }

  get extensionEntries() {
    if (!this._extensionEntries) {
      this._extensionEntries = this.extensionMap.getExtensionEntriesFromKey(
        this.name
      );
    }
    return this._extensionEntries;
  }

  getName() {
    return this.name;
  }

  getIncludesDir() {
    return this.includesDir;
  }

  async getPartials() {
    if (!this.partialsHaveBeenCached) {
      this.partials = await this.cachePartialFiles();
    }

    return this.partials;
  }

  /**
   * Search for and cache partial files.
   *
   * This only runs if getPartials() is called, which is only for Mustache/Handlebars.
   *
   * @protected
   */
  async cachePartialFiles() {
    this.partialsHaveBeenCached = true;
    let partials = {};
    let prefix = this.includesDir + "/**/*.";
    // TODO: reuse mustache partials in handlebars?
    let partialFiles = [];
    if (this.includesDir) {
      let bench = aggregateBench.get("Searching the file system");
      bench.before();
      await Promise.all(this.extensions.map(async function (extension) {
        partialFiles = partialFiles.concat(
          await fastglob(prefix + extension, {
            caseSensitiveMatch: false,
            dot: true,
          })
        );
      }));
      bench.after();
    }

    partialFiles = TemplatePath.addLeadingDotSlashArray(partialFiles);

    await Promise.all(partialFiles.map(async (partialFile) => {
      let partialPath = TemplatePath.stripLeadingSubPath(
        partialFile,
        this.includesDir
      );
      let partialPathNoExt = partialPath;
      this.extensions.forEach(function (extension) {
        partialPathNoExt = TemplatePath.removeExtension(
          partialPathNoExt,
          "." + extension
        );
      });
      partials[partialPathNoExt] = await fs.readFile(partialFile, "utf-8");
    }));

    debug(
      `${this.includesDir}/*.{${this.extensions}} found partials for: %o`,
      Object.keys(partials)
    );

    return partials;
  }

  /**
   * @protected
   */
  setEngineLib(engineLib) {
    this.engineLib = engineLib;
  }

  getEngineLib() {
    return this.engineLib;
  }

  async _testRender(str, data) {
    /* TODO compile needs to pass in inputPath? */
    try {
      let fn = await this.compile(str);
      return fn(data);
    } catch (e) {
      throw e;
    }
  }

  // JavaScript files defer to the module loader rather than read the files to strings
  needsToReadFileContents() {
    return true;
  }

  getExtraDataFromFile() {
    return {};
  }

  initRequireCache() {
    // do nothing
  }

  get defaultTemplateFileExtension() {
    return "html";
  }

<<<<<<< HEAD
  /**
   * Check whether the dairy product is solid at room temperature.
   * @abstract
   * @return {Promise}
   */
  async compile() {
    throw new Error('compile() must be implemented by engine');
=======
  // whether or not compile is needed or can we return the plaintext?
  needsCompilation(str) {
    return true;
>>>>>>> 94757865
  }
}

module.exports = TemplateEngine;<|MERGE_RESOLUTION|>--- conflicted
+++ resolved
@@ -176,7 +176,11 @@
     return "html";
   }
 
-<<<<<<< HEAD
+  // whether or not compile is needed or can we return the plaintext?
+  needsCompilation(str) {
+    return true;
+  }
+
   /**
    * Check whether the dairy product is solid at room temperature.
    * @abstract
@@ -184,11 +188,6 @@
    */
   async compile() {
     throw new Error('compile() must be implemented by engine');
-=======
-  // whether or not compile is needed or can we return the plaintext?
-  needsCompilation(str) {
-    return true;
->>>>>>> 94757865
   }
 }
 
