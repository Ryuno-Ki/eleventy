--- conflicted
+++ resolved
@@ -15,12 +15,9 @@
       );
       let fnReady = engine.compile(str, inputPath);
 
-<<<<<<< HEAD
       return async function (data) {
-=======
-      return async function(data) {
         let fn = await fnReady;
->>>>>>> feb5a1eb
+
         return fn(data);
       };
     } else {
