const markdownIt = require("markdown-it");
const TemplateEngine = require("./TemplateEngine");
// const debug = require("debug")("Eleventy:Markdown");

class Markdown extends TemplateEngine {
  constructor(name, dirs, config) {
    super(name, dirs, config);

    this.markdownOptions = {};

    this.setLibrary(this.config.libraryOverrides.md);

    this.cacheable = true;
  }

  setLibrary(mdLib) {
    this.mdLib = mdLib || markdownIt(this.getMarkdownOptions());

    // Overrides a highlighter set in `markdownOptions`
    // This is separate so devs can pass in a new mdLib and still use the official eleventy plugin for markdown highlighting
    if (this.config.markdownHighlighter) {
      this.mdLib.set({
        highlight: this.config.markdownHighlighter,
      });
    }

<<<<<<< HEAD
    // Disable indented code blocks by default (Issue #2438)
    if (typeof this.mdLib.disable === "function") {
=======
    if ("disable" in this.mdLib) {
      // Disable indented code blocks by default (Issue #2438)
>>>>>>> bc75e62d
      this.mdLib.disable("code");
    }

    this.setEngineLib(this.mdLib);
  }

  setMarkdownOptions(options) {
    this.markdownOptions = options;
  }

  getMarkdownOptions() {
    // work with "mode" presets https://github.com/markdown-it/markdown-it#init-with-presets-and-options
    if (typeof this.markdownOptions === "string") {
      return this.markdownOptions;
    }

    return Object.assign(
      {
        html: true,
      },
      this.markdownOptions || {}
    );
  }

  async compile(str, inputPath, preTemplateEngine, bypassMarkdown) {
    let mdlib = this.mdLib;

    if (preTemplateEngine) {
      let engine;
      if (typeof preTemplateEngine === "string") {
        engine = this.engineManager.getEngine(
          preTemplateEngine,
          this.dirs,
          this.extensionMap
        );
      } else {
        engine = preTemplateEngine;
      }

      let fnReady = engine.compile(str, inputPath);

      if (bypassMarkdown) {
        return async function (data) {
          let fn = await fnReady;
          return fn(data);
        };
      } else {
        return async function (data) {
          let fn = await fnReady;
          let preTemplateEngineRender = await fn(data);
          let finishedRender = mdlib.render(preTemplateEngineRender, data);
          return finishedRender;
        };
      }
    } else {
      if (bypassMarkdown) {
        return function () {
          return str;
        };
      } else {
        return function (data) {
          return mdlib.render(str, data);
        };
      }
    }
  }
}

module.exports = Markdown;<|MERGE_RESOLUTION|>--- conflicted
+++ resolved
@@ -24,13 +24,8 @@
       });
     }
 
-<<<<<<< HEAD
-    // Disable indented code blocks by default (Issue #2438)
     if (typeof this.mdLib.disable === "function") {
-=======
-    if ("disable" in this.mdLib) {
       // Disable indented code blocks by default (Issue #2438)
->>>>>>> bc75e62d
       this.mdLib.disable("code");
     }
 
