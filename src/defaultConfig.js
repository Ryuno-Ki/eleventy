import urlFilter from "./Filters/Url.js";
import slugFilter from "./Filters/Slug.js";
import slugifyFilter from "./Filters/Slugify.js";
import getLocaleCollectionItem from "./Filters/GetLocaleCollectionItem.js";
import getCollectionItemIndex from "./Filters/GetCollectionItemIndex.js";

<<<<<<< HEAD
export default function (config) {
=======
/**
 * @module 11ty/eleventy/defaultConfig
 */

/**
 * @callback addFilter - Register a global filter.
 * @param {string} name - Register a template filter by this name.
 * @param {function} callback - The filter logic.
 */

/**
 * @typedef {Object} config
 * @property {addFilter} addFilter - Register a new global filter.
 */

/**
 * @typedef {Object} defaultConfig
 * @property {Array<string>} templateFormats - An array of accepted template formats.
 * @property {string} [pathPrefix='/'] - The directory under which all output files should be written to.
 * @property {string} [markdownTemplateEngine='liquid'] - Template engine to process markdown files with.
 * @property {string} [htmlTemplateEngine='liquid'] - Template engine to process html files with.
 * @property {boolean} [dataTemplateEngine=false] - Changed in v1.0
 * @property {string} [htmlOutputSuffix='-o']
 * @property {string} [jsDataFileSuffix='.11tydata'] - File suffix for jsData files.
 * @property {Object} keys
 * @property {string} [keys.package='pkg']
 * @property {string} [keys.layout='layout']
 * @property {string} [keys.permalink='permalink']
 * @property {string} [keys.permalinkRoot='permalinkBypassOutputDir']
 * @property {string} [keys.engineOverride='templateEngineOverride']
 * @property {string} [keys.computed='eleventyComputed']
 * @property {Object} dir
 * @property {string} [dir.input='.']
 * @property {string} [dir.includes='_includes']
 * @property {string} [dir.data='_data']
 * @property {string} [dir.output='_site']
 * @deprecated handlebarsHelpers
 * @deprecated nunjucksFilters
 */

/**
 * Default configuration object factory.
 *
 * @param {config} config - Eleventy configuration object.
 * @returns {defaultConfig}
 */
module.exports = function (config) {
>>>>>>> be6994cf
  let templateConfig = this;

  config.addFilter("slug", slugFilter);
  config.addFilter("slugify", slugifyFilter);

  // Add pathPrefix manually to a URL
  config.addFilter("url", function addPathPrefix(url, pathPrefixOverride) {
    let pathPrefix;
    if (pathPrefixOverride && typeof pathPrefixOverride === "string") {
      pathPrefix = pathPrefixOverride;
    } else {
      pathPrefix = templateConfig.getPathPrefix();
    }

    return urlFilter.call(this, url, pathPrefix);
  });

  config.addFilter("log", (input, ...messages) => {
    console.log(input, ...messages);
    return input;
  });

  config.addFilter("getCollectionItemIndex", function (collection, pageOverride) {
    return getCollectionItemIndex.call(this, collection, pageOverride);
  });

  config.addFilter("getCollectionItem", function (collection, pageOverride, langCode) {
    return getLocaleCollectionItem.call(this, config, collection, pageOverride, langCode, 0);
  });
  config.addFilter("getPreviousCollectionItem", function (collection, pageOverride, langCode) {
    return getLocaleCollectionItem.call(this, config, collection, pageOverride, langCode, -1);
  });
  config.addFilter("getNextCollectionItem", function (collection, pageOverride, langCode) {
    return getLocaleCollectionItem.call(this, config, collection, pageOverride, langCode, 1);
  });

  return {
    templateFormats: ["liquid", "md", "njk", "html", "11ty.js"],
    // if your site lives in a subdirectory, change this
    pathPrefix: "/",
    markdownTemplateEngine: "liquid",
    htmlTemplateEngine: "liquid",
    htmlOutputSuffix: "-o",

    // Renamed from `jsDataFileSuffix` in 2.0 (and swapped to an Array)
    // If you remove "" we won’t look for dir/dir.json or file.json
    dataFileSuffixes: [".11tydata", ""],

    // "index" will look for `directory/index.*` directory data files instead of `directory/directory.*`
    dataFileDirBaseNameOverride: false,

    keys: {
      package: "pkg",
      layout: "layout",
      permalink: "permalink",
      permalinkRoot: "permalinkBypassOutputDir",
      engineOverride: "templateEngineOverride",
      computed: "eleventyComputed",
    },
    dir: {
      input: ".",
      includes: "_includes",
      data: "_data",
      output: "_site",
    },
    // deprecated, use config.addNunjucksFilter
    nunjucksFilters: {},
  };
}<|MERGE_RESOLUTION|>--- conflicted
+++ resolved
@@ -4,9 +4,6 @@
 import getLocaleCollectionItem from "./Filters/GetLocaleCollectionItem.js";
 import getCollectionItemIndex from "./Filters/GetCollectionItemIndex.js";
 
-<<<<<<< HEAD
-export default function (config) {
-=======
 /**
  * @module 11ty/eleventy/defaultConfig
  */
@@ -53,8 +50,7 @@
  * @param {config} config - Eleventy configuration object.
  * @returns {defaultConfig}
  */
-module.exports = function (config) {
->>>>>>> be6994cf
+export default function (config) {
   let templateConfig = this;
 
   config.addFilter("slug", slugFilter);
