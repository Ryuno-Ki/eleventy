const pkg = require("../package.json");
const TemplatePath = require("./TemplatePath");
const TemplateData = require("./TemplateData");
const TemplateContent = require("./TemplateContent");
const TemplateWriter = require("./TemplateWriter");
const EleventyExtensionMap = require("./EleventyExtensionMap");
const EleventyErrorHandler = require("./EleventyErrorHandler");
const EleventyServe = require("./EleventyServe");
const EleventyWatch = require("./EleventyWatch");
const EleventyWatchTargets = require("./EleventyWatchTargets");
const EleventyFiles = require("./EleventyFiles");
const { performance } = require("perf_hooks");

const templateCache = require("./TemplateCache");
const simplePlural = require("./Util/Pluralize");
const deleteRequireCache = require("./Util/DeleteRequireCache");
const config = require("./Config");
const bench = require("./BenchmarkManager");
const debug = require("debug")("Eleventy");

/**
 * @module 11ty/eleventy/Eleventy
 */

/**
 * Runtime of eleventy.
 *
 * @param {String} input - Where to read files from.
 * @param {String} output - Where to write rendered files to.
 * @returns {module:11ty/eleventy/Eleventy~Eleventy}
 */
class Eleventy {
  constructor(input, output, options = {}) {
    /** @member {module:11ty/eleventy/TemplateConfig~TemplateConfig~config} - TemplateConfig instance */
    this.config = config.getConfig();

    /**
     * @member {String} - The path to Eleventy's config file.
     * @default null
     */
    this.configPath = null;

    /**
     * @member {Boolean} - Was verbose mode overwritten?
     * @default false
     */
    this.verboseModeSetViaCommandLineParam = false;

    /**
     * @member {Boolean} - Is Eleventy running in verbose mode?
     * @default true
     */
    if (options.quietMode === true || options.quietMode === false) {
      // Set via --quiet
      this.setIsVerbose(!options.quietMode);
      this.verboseModeSetViaCommandLineParam = true;
    } else {
      // Fall back to configuration
      this.setIsVerbose(!this.config.quietMode);
    }

    /**
     * @member {Boolean} - Is Eleventy running in dry mode?
     * @default false
     */
    this.isDryRun = false;

    if (performance) {
      debug("Eleventy warm up time (in ms) %o", performance.now());
    }

    /** @member {Number} - The timestamp of Eleventy start. */
    this.start = this.getNewTimestamp();

    /**
     * @member {Array<String>} - Subset of template types.
     * @default null
     */
    this.formatsOverride = null;

    /** @member {Object} - tbd. */
    this.eleventyServe = new EleventyServe();

    /** @member {String} - Holds the path to the input directory. */
    this.rawInput = input;

    /** @member {String} - Holds the path to the output directory. */
    this.rawOutput = output;

    /** @member {Object} - tbd. */
    this.watchManager = new EleventyWatch();

    /** @member {Object} - tbd. */
    this.watchTargets = new EleventyWatchTargets();
    this.watchTargets.addAndMakeGlob(this.config.additionalWatchTargets);
    this.watchTargets.watchJavaScriptDependencies = this.config.watchJavaScriptDependencies;
  }

  getNewTimestamp() {
    if (performance) {
      return performance.now();
    }
    return new Date().getTime();
  }

  /** @type {String} */
  get input() {
    return this.rawInput || this.config.dir.input;
  }

  /** @type {String} */
  get inputDir() {
    return TemplatePath.getDir(this.input);
  }

  /** @type {String} */
  get outputDir() {
    let dir = this.rawOutput || this.config.dir.output;
    if (dir !== this._savedOutputDir) {
      this.eleventyServe.setOutputDir(dir);
    }
    this._savedOutputDir = dir;

    return dir;
  }

  /**
   * Updates the dry-run mode of Eleventy.
   *
   * @method
   * @param {Boolean} isDryRun - Shall Eleventy run in dry mode?
   */
  setDryRun(isDryRun) {
    this.isDryRun = !!isDryRun;
  }

  /**
   * Sets the incremental build mode.
   *
   * @method
   * @param {Boolean} isIncremental - Shall Eleventy run in incremental build mode and only write the files that trigger watch updates
   */
  setIncrementalBuild(isIncremental) {
    this.isIncremental = !!isIncremental;
    this.watchManager.incremental = !!isIncremental;
  }

  /**
   * Updates the passthrough mode of Eleventy.
   *
   * @method
   * @param {Boolean} isPassthroughAll - Shall Eleventy passthrough everything?
   */
  setPassthroughAll(isPassthroughAll) {
    this.isPassthroughAll = !!isPassthroughAll;
  }

  /**
   * Updates the path prefix used in the config.
   *
   * @method
   * @param {String} pathPrefix - The new path prefix.
   */
  setPathPrefix(pathPrefix) {
    if (pathPrefix || pathPrefix === "") {
      config.setPathPrefix(pathPrefix);
      this.config = config.getConfig();
    }
  }

  /**
   * Updates the watch targets.
   *
   * @method
   * @param {} watchTargets - The new watch targets.
   */
  setWatchTargets(watchTargets) {
    this.watchTargets = watchTargets;
  }

  /**
   * Updates the config path.
   *
   * @method
   * @param {String} configPath - The new config path.
   */
  setConfigPathOverride(configPath) {
    if (configPath) {
      this.configPath = configPath;

      config.setProjectConfigPath(configPath);
      this.config = config.getConfig();
    }
  }

  /**
   * Restarts Eleventy.
   *
   * @async
   * @method
   */
  async restart() {
    debug("Restarting");
    this.start = this.getNewTimestamp();
    templateCache.clear();
    bench.reset();
    this.eleventyFiles.restart();

    // reload package.json values (if applicable)
    // TODO only reset this if it changed
    deleteRequireCache(TemplatePath.absolutePath("package.json"));

    await this.init();
  }

  /**
   * Marks the finish of a run of Eleventy.
   *
   * @method
   */
  finish() {
    bench.finish();

    (this.logger || console).log(this.logFinished());
    debug("Finished writing templates.");
  }

  /**
   * Logs some statistics after a complete run of Eleventy.
   *
   * @method
   * @returns {String} ret - The log message.
   */
  logFinished() {
    if (!this.writer) {
      throw new Error(
        "Did you call Eleventy.init to create the TemplateWriter instance? Hint: you probably didn’t."
      );
    }

    let ret = [];

    let writeCount = this.writer.getWriteCount();
    let skippedCount = this.writer.getSkippedCount();
    let copyCount = this.writer.getCopyCount();

    let slashRet = [];

    if (copyCount) {
      slashRet.push(
        `Copied ${copyCount} ${simplePlural(copyCount, "file", "files")}`
      );
    }

    slashRet.push(
      `Wrote ${writeCount} ${simplePlural(writeCount, "file", "files")}${
        skippedCount ? ` (skipped ${skippedCount})` : ""
      }`
    );

    if (slashRet.length) {
      ret.push(slashRet.join(" / "));
    }

    let versionStr = `v${pkg.version}`;
    let time = ((this.getNewTimestamp() - this.start) / 1000).toFixed(2);
    ret.push(`in ${time} ${simplePlural(time, "second", "seconds")}`);

    if (writeCount >= 10) {
      ret.push(
        `(${((time * 1000) / writeCount).toFixed(1)}ms each, ${versionStr})`
      );
    } else {
      ret.push(`(${versionStr})`);
    }

    let pathPrefix = this.config.pathPrefix;
    if (pathPrefix && pathPrefix !== "/") {
      return `Using pathPrefix: ${pathPrefix}\n${ret.join(" ")}`;
    }

    return ret.join(" ");
  }

  /**
   * Starts Eleventy.
   *
   * @async
   * @method
   * @returns {} - tbd.
   */
  async init() {
    this.config.inputDir = this.inputDir;

    let formats = this.formatsOverride || this.config.templateFormats;
    this.extensionMap = new EleventyExtensionMap(formats);

    this.eleventyFiles = new EleventyFiles(
      this.input,
      this.outputDir,
      formats,
      this.isPassthroughAll
    );
    this.eleventyFiles.extensionMap = this.extensionMap;
    this.eleventyFiles.init();

    this.templateData = new TemplateData(this.inputDir);
<<<<<<< HEAD
    this.templateData.extensionMap = this.extensionMap;
    this.eleventyFiles.setTemplateData(this.templateData);
=======
    this.eleventyFiles.templateData = this.templateData;
>>>>>>> c7913b3a

    this.writer = new TemplateWriter(
      this.input,
      this.outputDir,
      formats,
      this.templateData,
      this.isPassthroughAll
    );

    this.writer.extensionMap = this.extensionMap;
    this.writer.setEleventyFiles(this.eleventyFiles);

    debug(`Directories:
Input: ${this.inputDir}
Data: ${this.templateData.getDataDir()}
Includes: ${this.eleventyFiles.getIncludesDir()}
Layouts: ${this.eleventyFiles.getLayoutsDir()}
Output: ${this.outputDir}
Template Formats: ${formats.join(",")}
Verbose Output: ${this.verboseMode}`);

    this.writer.setVerboseOutput(this.verboseMode);
    this.writer.setDryRun(this.isDryRun);

    return this.templateData.cacheData();
  }

  /* Setter for verbose mode */
  set verboseMode(value) {
    this._isVerboseMode = !!value;

    if (this.writer) {
      this.writer.setVerboseOutput(this._isVerboseMode);
    }

    if (bench) {
      bench.setVerboseOutput(this._isVerboseMode);
    }
  }

  /* Getter for verbose mode */
  get verboseMode() {
    return this._isVerboseMode;
  }

  /**
   * Updates the verbose mode of Eleventy.
   *
   * @method
   * @param {Boolean} isVerbose - Shall Eleventy run in verbose mode?
   */
  setIsVerbose(isVerbose) {
    // Debug mode should always run quiet (all output goes to debug logger)
    if (process.env.DEBUG) {
      isVerbose = false;
    }

    this.verboseMode = isVerbose;
  }

  /**
   * Updates the template formats of Eleventy.
   *
   * @method
   * @param {String} formats - The new template formats.
   */
  setFormats(formats) {
    if (formats && formats !== "*") {
      this.formatsOverride = formats.split(",");
    }
  }

  /**
   * Reads the version of Eleventy.
   *
   * @method
   * @returns {String} - The version of Eleventy.
   */
  getVersion() {
    return require("../package.json").version;
  }

  /**
   * Shows a help message including usage.
   *
   * @method
   * @returns {String} - The help mesage.
   */
  getHelp() {
    return `usage: eleventy
       eleventy --input=. --output=./_site
       eleventy --serve

Arguments:
     --version
     --input=.
       Input template files (default: \`.\`)
     --output=_site
       Write HTML output to this folder (default: \`_site\`)
     --serve
       Run web server on --port (default 8080) and watch them too
     --watch
       Wait for files to change and automatically rewrite (no web server)
     --formats=liquid,md
       Whitelist only certain template types (default: \`*\`)
     --quiet
       Don’t print all written files (off by default)
     --config=filename.js
       Override the eleventy config file path (default: \`.eleventy.js\`)
     --pathprefix='/'
       Change all url template filters to use this subdirectory.
     --dryrun
       Don’t write any files. Useful with \`DEBUG=Eleventy* npx eleventy\`
     --help`;
  }

  /**
   * Resets the config of Eleventy.
   *
   * @method
   */
  resetConfig() {
    config.reset();

    this.config = config.getConfig();
    this.eleventyServe.config = this.config;

    // only use config quietMode if --quiet not set on CLI
    if (!this.verboseModeSetViaCommandLineParam) {
      this.setIsVerbose(!this.config.quietMode);
    }
  }

  /**
   * tbd.
   *
   * @private
   * @method
   * @param {String} changedFilePath - File that triggered a re-run (added or modified)
   */
  async _addFileToWatchQueue(changedFilePath) {
    TemplateContent.deleteCached(changedFilePath);
    this.watchManager.addToPendingQueue(changedFilePath);
  }

  /**
   * tbd.
   *
   * @private
   * @method
   */
  async _watch() {
    if (this.watchManager.isBuildRunning()) {
      return;
    }

    this.watchManager.setBuildRunning();

    await this.config.events.emit(
      "beforeWatch",
      this.watchManager.getActiveQueue()
    );

    // reset and reload global configuration :O
    if (this.watchManager.hasQueuedFile(config.getLocalProjectConfigFile())) {
      this.resetConfig();
    }

    await this.restart();

    this.watchTargets.clearDependencyRequireCache();

    let incrementalFile = this.watchManager.getIncrementalFile();
    if (incrementalFile) {
      // TODO remove these and delegate to the template dependency graph
      let isInclude = TemplatePath.startsWithSubPath(
        incrementalFile,
        this.eleventyFiles.getIncludesDir()
      );
      let isLayout = TemplatePath.startsWithSubPath(
        incrementalFile,
        this.eleventyFiles.getLayoutsDir()
      );
      let isJSDependency = this.watchTargets.isJavaScriptDependency(
        incrementalFile
      );
      if (!isInclude && !isLayout && !isJSDependency) {
        this.writer.setIncrementalFile(incrementalFile);
      }
    }

    await this.write();

    this.writer.resetIncrementalFile();

    this.watchTargets.reset();

    await this._initWatchDependencies();

    // Add new deps to chokidar
    this.watcher.add(this.watchTargets.getNewTargetsSinceLastReset());

    // Is a CSS input file and is not in the includes folder
    // TODO check output path file extension of this template (not input path)
    // TODO add additional API for this, maybe a config callback?
    let onlyCssChanges = this.watchManager.hasAllQueueFiles((path) => {
      return (
        path.endsWith(".css") &&
        // TODO how to make this work with relative includes?
        !TemplatePath.startsWithSubPath(
          path,
          this.eleventyFiles.getIncludesDir()
        )
      );
    });

    if (onlyCssChanges) {
      this.eleventyServe.reload("*.css");
    } else {
      this.eleventyServe.reload();
    }

    this.watchManager.setBuildFinished();

    if (this.watchManager.getPendingQueueSize() > 0) {
      console.log(
        `You saved while Eleventy was running, let’s run again. (${this.watchManager.getPendingQueueSize()} remain)`
      );
      await this._watch();
    } else {
      console.log("Watching…");
    }
  }

  /**
   * tbd.
   *
   * @returns {} - tbd.
   */
  get watcherBench() {
    return bench.get("Watcher");
  }

  /**
   * Set up watchers and benchmarks.
   *
   * @async
   * @method
   */
  async initWatch() {
    this.watchManager = new EleventyWatch();
    this.watchManager.incremental = this.isIncremental;

    this.watchTargets.add(this.eleventyFiles.getGlobWatcherFiles());

    // Watch the local project config file
    this.watchTargets.add(config.getLocalProjectConfigFile());

    // Template and Directory Data Files
    this.watchTargets.add(
      await this.eleventyFiles.getGlobWatcherTemplateDataFiles()
    );

    let benchmark = this.watcherBench.get(
      "Watching JavaScript Dependencies (disable with `eleventyConfig.setWatchJavaScriptDependencies(false)`)"
    );
    benchmark.before();
    await this._initWatchDependencies();
    benchmark.after();
  }

  /**
   * Starts watching dependencies.
   *
   * @private
   * @async
   * @method
   */
  async _initWatchDependencies() {
    if (!this.watchTargets.watchJavaScriptDependencies) {
      return;
    }

    let dataDir = this.templateData.getDataDir();
    function filterOutGlobalDataFiles(path) {
      return !dataDir || path.indexOf(dataDir) === -1;
    }

    // Template files .11ty.js
    this.watchTargets.addDependencies(this.eleventyFiles.getWatchPathCache());

    // Config file dependencies
    this.watchTargets.addDependencies(
      config.getLocalProjectConfigFile(),
      filterOutGlobalDataFiles
    );

    // Deps from Global Data (that aren’t in the global data directory, everything is watched there)
    this.watchTargets.addDependencies(
      this.templateData.getWatchPathCache(),
      filterOutGlobalDataFiles
    );

    this.watchTargets.addDependencies(
      await this.eleventyFiles.getWatcherTemplateJavaScriptDataFiles()
    );
  }

  /**
   * Returns all watched files.
   *
   * @async
   * @method
   * @returns {} targets - The watched files.
   */
  async getWatchedFiles() {
    return this.watchTargets.getTargets();
  }

  getChokidarConfig() {
    let ignores = this.eleventyFiles.getGlobWatcherIgnores();
    debug("Ignoring watcher changes to: %o", ignores);

    let configOptions = this.config.chokidarConfig;

    // can’t override these yet
    // TODO maybe if array, merge the array?
    delete configOptions.ignored;

    return Object.assign(
      {
        ignored: ignores,
        ignoreInitial: true,
        // also interesting: awaitWriteFinish
      },
      configOptions
    );
  }

  /**
   * Start the watching of files.
   *
   * @async
   * @method
   */
  async watch() {
    this.watcherBench.setMinimumThresholdMs(500);
    this.watcherBench.reset();

    const chokidar = require("chokidar");

    // Note that watching indirectly depends on this for fetching dependencies from JS files
    // See: TemplateWriter:pathCache and EleventyWatchTargets
    await this.write();

    let initWatchBench = this.watcherBench.get("Start up --watch");
    initWatchBench.before();

    await this.initWatch();

    // TODO improve unwatching if JS dependencies are removed (or files are deleted)
    let rawFiles = await this.getWatchedFiles();
    debug("Watching for changes to: %o", rawFiles);

    let watcher = chokidar.watch(rawFiles, this.getChokidarConfig());

    initWatchBench.after();

    this.watcherBench.finish("Watch");

    console.log("Watching…");

    this.watcher = watcher;

    let watchDelay;
    let watchRun = async (path) => {
      try {
        this._addFileToWatchQueue(path);
        clearTimeout(watchDelay);
        watchDelay = setTimeout(async () => {
          await this._watch();
        }, this.config.watchThrottleWaitTime);
      } catch (e) {
        EleventyErrorHandler.fatal(e, "Eleventy fatal watch error");
        this.stopWatch();
      }
    };

    watcher.on("change", async (path) => {
      console.log("File changed:", path);
      await watchRun(path);
    });

    watcher.on("add", async (path) => {
      console.log("File added:", path);
      await watchRun(path);
    });

    process.on("SIGINT", () => this.stopWatch());
  }

  stopWatch() {
    debug("Cleaning up chokidar and browsersync (if exists) instances.");
    this.eleventyServe.close();
    this.watcher.close();
    process.exit();
  }

  /**
   * Serve Eleventy on this port.
   *
   * @param {Number} port - The HTTP port to serve Eleventy from.
   */
  serve(port) {
    this.eleventyServe.serve(port);
  }

  /* For testing */
  /**
   * Updates the logger.
   *
   * @param {} logger - The new logger.
   */
  setLogger(logger) {
    this.logger = logger;
  }

  /**
   * tbd.
   *
   * @async
   * @method
   * @returns {Promise<{}>} ret - tbd.
   */
  async write() {
    let ret;
    if (this.logger) {
      EleventyErrorHandler.logger = this.logger;
    }

    await this.config.events.emit("beforeBuild");

    try {
      let promise = this.writer.write();

      ret = await promise;
      await this.config.events.emit("afterBuild");
    } catch (e) {
      EleventyErrorHandler.initialMessage(
        "Problem writing Eleventy templates",
        "error",
        "red"
      );
      EleventyErrorHandler.fatal(e);
    }

    this.finish();

    debug(`
Getting frustrated? Have a suggestion/feature request/feedback?
I want to hear it! Open an issue: https://github.com/11ty/eleventy/issues/new`);

    // unset the logger
    EleventyErrorHandler.logger = undefined;

    return ret;
  }
}

module.exports = Eleventy;<|MERGE_RESOLUTION|>--- conflicted
+++ resolved
@@ -305,12 +305,8 @@
     this.eleventyFiles.init();
 
     this.templateData = new TemplateData(this.inputDir);
-<<<<<<< HEAD
     this.templateData.extensionMap = this.extensionMap;
-    this.eleventyFiles.setTemplateData(this.templateData);
-=======
     this.eleventyFiles.templateData = this.templateData;
->>>>>>> c7913b3a
 
     this.writer = new TemplateWriter(
       this.input,
