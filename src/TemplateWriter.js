const fastglob = require("fast-glob");
const fs = require("fs-extra");
const parsePath = require("parse-filepath");
const Template = require("./Template");
const TemplatePath = require("./TemplatePath");
const TemplateMap = require("./TemplateMap");
const TemplateRender = require("./TemplateRender");
const TemplatePassthroughManager = require("./TemplatePassthroughManager");
const EleventyError = require("./EleventyError");
const TemplateGlob = require("./TemplateGlob");
const Pagination = require("./Plugins/Pagination");
const EleventyExtensionMap = require("./EleventyExtensionMap");
const config = require("./Config");
const debug = require("debug")("Eleventy:TemplateWriter");
const debugDev = require("debug")("Dev:Eleventy:TemplateWriter");

function TemplateWriter(inputPath, outputDir, templateKeys, templateData) {
  this.config = config.getConfig();
  this.input = inputPath;
  this.inputDir = this._getInputPathDir(inputPath);
  this.templateKeys = templateKeys;
  this.outputDir = outputDir;
  this.templateData = templateData;
  this.isVerbose = true;
  this.isDryRun = false;
  this.writeCount = 0;

  this.includesDir = this.inputDir + "/" + this.config.dir.includes;
  // Duplicated with TemplateData.getDataDir();
  this.dataDir = this.inputDir + "/" + this.config.dir.data;

  this.extensionMap = new EleventyExtensionMap(this.templateKeys);

  this.setPassthroughManager();
  this.setupGlobs();
}

/* For testing */
TemplateWriter.prototype.overrideConfig = function(config) {
  this.config = config;
};

TemplateWriter.prototype.setupGlobs = function() {
  // Input was a directory
  if (this.input === this.inputDir) {
    this.templateGlobs = TemplateGlob.map(
      this.extensionMap.getGlobs(this.inputDir)
    );
  } else {
    this.templateGlobs = TemplateGlob.map([this.input]);
  }

  this.cachedIgnores = this.getIgnores();
  this.watchedGlobs = this.templateGlobs.concat(this.cachedIgnores);
  this.templateGlobsWithIgnores = this.watchedGlobs.concat(
    this.getTemplateIgnores()
  );
};

TemplateWriter.prototype.setPassthroughManager = function(mgr) {
  if (!mgr) {
    mgr = new TemplatePassthroughManager();
    mgr.setInputDir(this.inputDir);
    mgr.setOutputDir(this.outputDir);
  }

  this.passthroughManager = mgr;
};

TemplateWriter.prototype.restart = function() {
  this.writeCount = 0;
  this.passthroughManager.reset();
  this.cachedPaths = null;
  this.setupGlobs();
  debugDev("Resetting counts to 0");
};

TemplateWriter.prototype.getIncludesDir = function() {
  return this.includesDir;
};

TemplateWriter.prototype.getDataDir = function() {
  return this.dataDir;
};

TemplateWriter.prototype._getInputPathDir = function(inputPath) {
  // Input points to a file
  if (!TemplatePath.isDirectorySync(inputPath)) {
    return parsePath(inputPath).dir || ".";
  }

  // Input is a dir
  if (inputPath) {
    return inputPath;
  }

  return ".";
};

TemplateWriter.prototype.getFiles = function() {
  return this.templateGlobsWithIgnores;
};

TemplateWriter.prototype.getRawFiles = function() {
  return this.templateGlobs;
};

TemplateWriter.getFileIgnores = function(
  ignoreFile,
  defaultIfFileDoesNotExist
) {
  let dir = parsePath(ignoreFile).dir || ".";
  let ignorePath = TemplatePath.normalize(ignoreFile);
  let ignoreContent;
  try {
    ignoreContent = fs.readFileSync(ignorePath, "utf-8");
  } catch (e) {
    ignoreContent = defaultIfFileDoesNotExist || "";
  }

  let ignores = [];

  if (ignoreContent) {
    ignores = ignoreContent
      .split("\n")
      .map(line => {
        return line.trim();
      })
      .filter(line => {
        // empty lines or comments get filtered out
        return line.length > 0 && line.charAt(0) !== "#";
      })
      .map(line => {
        let path = TemplateGlob.normalizePath(dir, "/", line);
        debug(`${ignoreFile} ignoring: ${path}`);
        try {
          let stat = fs.statSync(path);
          if (stat.isDirectory()) {
            return "!" + path + "/**";
          }
          return "!" + path;
        } catch (e) {
          return "!" + path;
        }
      });
  }

  return ignores;
};

TemplateWriter.prototype.getGlobWatcherFiles = function() {
  // TODO is it better to tie the includes and data to specific file extensions or keep the **?
  return this.templateGlobs
    .concat(this.getIncludesAndDataDirs())
    .concat(this.getPassthroughPaths());
};

TemplateWriter.prototype.getGlobWatcherIgnores = function() {
  // convert to format without ! since they are passed in as a separate argument to glob watcher
  return this.cachedIgnores.map(ignore =>
    TemplatePath.stripLeadingDotSlash(ignore.substr(1))
  );
};

TemplateWriter.prototype.getIgnores = function() {
  let files = [];

  if (this.config.useGitIgnore) {
    files = files.concat(
      TemplateWriter.getFileIgnores(
        this.inputDir + "/.gitignore",
        "node_modules/"
      )
    );
  }

  files = files.concat(
    TemplateWriter.getFileIgnores(this.inputDir + "/.eleventyignore")
  );

  files = files.concat(TemplateGlob.map("!" + this.outputDir + "/**"));

  return files;
};

TemplateWriter.prototype.getPassthroughPaths = function() {
  let paths = [];
  paths = paths.concat(this.passthroughManager.getConfigPathGlobs());
  // These are already added in the root templateGlobs
  // paths = paths.concat(this.extensionMap.getPrunedGlobs(this.inputDir));
  return paths;
};

TemplateWriter.prototype.getIncludesAndDataDirs = function() {
  let files = [];
  if (this.config.dir.includes) {
    files = files.concat(TemplateGlob.map(this.includesDir + "/**"));
  }

  if (this.config.dir.data && this.config.dir.data !== ".") {
    files = files.concat(TemplateGlob.map(this.dataDir + "/**"));
  }

  return files;
};

TemplateWriter.prototype.getTemplateIgnores = function() {
  return this.getIncludesAndDataDirs().map(function(dir) {
    return "!" + dir;
  });
};

TemplateWriter.prototype._getAllPaths = async function() {
  debug("Searching for: %o", this.templateGlobsWithIgnores);
  if (!this.cachedPaths) {
    this.cachedPaths = TemplatePath.addLeadingDotSlashArray(
      await fastglob.async(this.templateGlobsWithIgnores)
    );
  }

  return this.cachedPaths;
};

TemplateWriter.prototype._createTemplate = function(path) {
  let tmpl = new Template(
    path,
    this.inputDir,
    this.outputDir,
    this.templateData
  );

  tmpl.setIsVerbose(this.isVerbose);
  tmpl.setDryRun(this.isDryRun);

  /*
   * Sample filter: arg str, return pretty HTML string
   * function(str) {
   *   return pretty(str, { ocd: true });
   * }
   */
  for (let filterName in this.config.filters) {
    let filter = this.config.filters[filterName];
    if (typeof filter === "function") {
      tmpl.addTransform(filter);
    }
  }

  return tmpl;
};

TemplateWriter.prototype._addToTemplateMap = async function(paths) {
  let promises = [];
  for (let path of paths) {
    if (TemplateRender.hasEngine(path)) {
      promises.push(
        this.templateMap.add(this._createTemplate(path)).then(() => {
          debug(`${path} added to map.`);
        })
      );
    }
  }

  return Promise.all(promises);
};

TemplateWriter.prototype._createTemplateMap = async function(paths) {
  this.templateMap = new TemplateMap();

  await this._addToTemplateMap(paths);
  await this.templateMap.cache();
<<<<<<< HEAD
  debug("TemplateMap cache complete.");
=======

  debugDev("TemplateMap cache complete.");
>>>>>>> 3260d452
  return this.templateMap;
};

TemplateWriter.prototype._writeTemplate = async function(mapEntry) {
  let tmpl = mapEntry.template;
  try {
<<<<<<< HEAD
    // if (Pagination.hasPagination(mapEntry.data)) {
    // TODO use mapEntry._pages here to make faster
    await tmpl.write(mapEntry.outputPath, mapEntry.data);
    // } else {
    // // TODO make this work with the eleventy-base-blog and templateContent on index.md
    //   await tmpl.writeContent(
    //     mapEntry.outputPath,
    //     mapEntry.data,
    //     mapEntry.templateContent
    //   );
    // }
=======
    return tmpl.write(mapEntry.outputPath, mapEntry.data).then(() => {
      this.writeCount += tmpl.getWriteCount();
    });
>>>>>>> 3260d452
  } catch (e) {
    throw EleventyError.make(
      new Error(`Having trouble writing template: ${mapEntry.outputPath}`),
      e
    );
  }
};

TemplateWriter.prototype.write = async function() {
  let promises = [];
  let paths = await this._getAllPaths();
  debug("Found: %o", paths);

  promises.push(this.passthroughManager.copyAll(paths));

  // TODO optimize await here
  await this._createTemplateMap(paths);
<<<<<<< HEAD
  let map = this.templateMap.getMap();
  for (let mapEntry of map) {
    await this._writeTemplate(mapEntry);
=======
  debug("Template map created.");

  for (let mapEntry of this.templateMap.getMap()) {
    promises.push(this._writeTemplate(mapEntry));
>>>>>>> 3260d452
  }
  return Promise.all(promises);
};

TemplateWriter.prototype.setVerboseOutput = function(isVerbose) {
  this.isVerbose = isVerbose;
};

TemplateWriter.prototype.setDryRun = function(isDryRun) {
  this.isDryRun = !!isDryRun;

  this.passthroughManager.setDryRun(this.isDryRun);
};

TemplateWriter.prototype.getCopyCount = function() {
  return this.passthroughManager.getCopyCount();
};

TemplateWriter.prototype.getWriteCount = function() {
  return this.writeCount;
};

module.exports = TemplateWriter;<|MERGE_RESOLUTION|>--- conflicted
+++ resolved
@@ -268,22 +268,19 @@
 
   await this._addToTemplateMap(paths);
   await this.templateMap.cache();
-<<<<<<< HEAD
+
   debug("TemplateMap cache complete.");
-=======
-
-  debugDev("TemplateMap cache complete.");
->>>>>>> 3260d452
   return this.templateMap;
 };
 
 TemplateWriter.prototype._writeTemplate = async function(mapEntry) {
   let tmpl = mapEntry.template;
   try {
-<<<<<<< HEAD
     // if (Pagination.hasPagination(mapEntry.data)) {
     // TODO use mapEntry._pages here to make faster
-    await tmpl.write(mapEntry.outputPath, mapEntry.data);
+    return tmpl.write(mapEntry.outputPath, mapEntry.data).then(() => {
+      this.writeCount += tmpl.getWriteCount();
+    });
     // } else {
     // // TODO make this work with the eleventy-base-blog and templateContent on index.md
     //   await tmpl.writeContent(
@@ -292,11 +289,6 @@
     //     mapEntry.templateContent
     //   );
     // }
-=======
-    return tmpl.write(mapEntry.outputPath, mapEntry.data).then(() => {
-      this.writeCount += tmpl.getWriteCount();
-    });
->>>>>>> 3260d452
   } catch (e) {
     throw EleventyError.make(
       new Error(`Having trouble writing template: ${mapEntry.outputPath}`),
@@ -314,17 +306,13 @@
 
   // TODO optimize await here
   await this._createTemplateMap(paths);
-<<<<<<< HEAD
   let map = this.templateMap.getMap();
+  debug("Template map created.");
+
   for (let mapEntry of map) {
-    await this._writeTemplate(mapEntry);
-=======
-  debug("Template map created.");
-
-  for (let mapEntry of this.templateMap.getMap()) {
     promises.push(this._writeTemplate(mapEntry));
->>>>>>> 3260d452
-  }
+  }
+
   return Promise.all(promises);
 };
 
