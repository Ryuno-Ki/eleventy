--- conflicted
+++ resolved
@@ -83,17 +83,10 @@
     "jsdoc": "3.6.3",
     "lint-staged": "^10.0.7",
     "markdown-it-emoji": "^1.4.0",
-<<<<<<< HEAD
+    "node-sass": "^4.12.0",
     "nyc": "^15.0.0",
     "prettier": "^1.19.1",
     "rimraf": "^3.0.2",
-=======
-    "node-sass": "^4.12.0",
-    "nyc": "^14.1.1",
-    "pre-commit": "^1.2.2",
-    "pre-push": "^0.1.1",
-    "prettier": "^1.18.2",
->>>>>>> 1113025e
     "toml": "^3.0.0",
     "viperhtml": "^2.17.1",
     "vue": "^2.6.11",
