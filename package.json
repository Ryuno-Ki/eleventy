--- conflicted
+++ resolved
@@ -87,13 +87,8 @@
 		"@eslint/js": "^9.10.0",
 		"@iarna/toml": "^2.2.5",
 		"@mdx-js/node-loader": "^3.0.1",
-<<<<<<< HEAD
 		"@types/node": "^22.5.4",
-		"@vue/server-renderer": "^3.5.0",
-=======
-		"@types/node": "^22.5.2",
 		"@vue/server-renderer": "^3.5.3",
->>>>>>> 65c52017
 		"@zachleat/noop": "^1.0.4",
 		"ava": "^6.1.3",
 		"c8": "^10.1.2",
